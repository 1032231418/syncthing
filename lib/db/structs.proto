--- conflicted
+++ resolved
@@ -34,14 +34,11 @@
     int64                 sequence       = 10;
     // repeated BlockInfo Blocks         = 16
     string                symlink_target = 17;
-<<<<<<< HEAD
     bytes                 encrypted      = 18;
-=======
     protocol.FileInfoType type           = 2;
     uint32                permissions    = 4;
     int32                 modified_ns    = 11;
     int32                 block_size     = 13 [(gogoproto.customname) = "RawBlockSize"];
->>>>>>> 325c3c1f
 
     // see bep.proto
     uint32 local_flags = 1000;
