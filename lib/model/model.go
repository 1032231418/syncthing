// Copyright (C) 2014 The Syncthing Authors.
//
// This Source Code Form is subject to the terms of the Mozilla Public
// License, v. 2.0. If a copy of the MPL was not distributed with this file,
// You can obtain one at https://mozilla.org/MPL/2.0/.

package model

import (
	"bytes"
	"context"
	"encoding/json"
	"fmt"
	"io"
	"net"
	"path/filepath"
	"reflect"
	"runtime"
	"strings"
	stdsync "sync"
	"time"
	"unicode"

	"github.com/pkg/errors"
	"github.com/thejerf/suture"

	"github.com/syncthing/syncthing/lib/config"
	"github.com/syncthing/syncthing/lib/connections"
	"github.com/syncthing/syncthing/lib/db"
	"github.com/syncthing/syncthing/lib/events"
	"github.com/syncthing/syncthing/lib/fs"
	"github.com/syncthing/syncthing/lib/ignore"
	"github.com/syncthing/syncthing/lib/osutil"
	"github.com/syncthing/syncthing/lib/protocol"
	"github.com/syncthing/syncthing/lib/scanner"
	"github.com/syncthing/syncthing/lib/stats"
	"github.com/syncthing/syncthing/lib/sync"
	"github.com/syncthing/syncthing/lib/ur/contract"
	"github.com/syncthing/syncthing/lib/util"
	"github.com/syncthing/syncthing/lib/versioner"
)

// How many files to send in each Index/IndexUpdate message.
const (
	maxBatchSizeBytes = 250 * 1024 // Aim for making index messages no larger than 250 KiB (uncompressed)
	maxBatchSizeFiles = 1000       // Either way, don't include more files than this
)

type service interface {
	BringToFront(string)
	Override()
	Revert()
	DelayScan(d time.Duration)
	SchedulePull()                                    // something relevant changed, we should try a pull
	Jobs(page, perpage int) ([]string, []string, int) // In progress, Queued, skipped
	Scan(subs []string) error
	Serve()
	Stop()
	Errors() []FileError
	WatchError() error
	ScheduleForceRescan(path string)
	GetStatistics() (stats.FolderStatistics, error)

	getState() (folderState, time.Time, error)
}

type Availability struct {
	ID            protocol.DeviceID `json:"id"`
	FromTemporary bool              `json:"fromTemporary"`
}

type Model interface {
	suture.Service

	connections.Model

	ResetFolder(folder string)
	DelayScan(folder string, next time.Duration)
	ScanFolder(folder string) error
	ScanFolders() map[string]error
	ScanFolderSubdirs(folder string, subs []string) error
	State(folder string) (string, time.Time, error)
	FolderErrors(folder string) ([]FileError, error)
	WatchError(folder string) error
	Override(folder string)
	Revert(folder string)
	BringToFront(folder, file string)
	GetIgnores(folder string) ([]string, []string, error)
	SetIgnores(folder string, content []string) error

	GetFolderVersions(folder string) (map[string][]versioner.FileVersion, error)
	RestoreFolderVersions(folder string, versions map[string]time.Time) (map[string]string, error)

	DBSnapshot(folder string) (*db.Snapshot, error)
	NeedFolderFiles(folder string, page, perpage int) ([]db.FileInfoTruncated, []db.FileInfoTruncated, []db.FileInfoTruncated)
	FolderProgressBytesCompleted(folder string) int64

	CurrentFolderFile(folder string, file string) (protocol.FileInfo, bool)
	CurrentGlobalFile(folder string, file string) (protocol.FileInfo, bool)
	Availability(folder string, file protocol.FileInfo, block protocol.BlockInfo) []Availability

	Completion(device protocol.DeviceID, folder string) FolderCompletion
	ConnectionStats() map[string]interface{}
	DeviceStatistics() (map[string]stats.DeviceStatistics, error)
	FolderStatistics() (map[string]stats.FolderStatistics, error)
	UsageReportingStats(report *contract.Report, version int, preview bool)

	StartDeadlockDetector(timeout time.Duration)
	GlobalDirectoryTree(folder, prefix string, levels int, dirsonly bool) map[string]interface{}
}

type model struct {
	*suture.Supervisor

	// constructor parameters
	cfg            config.Wrapper
	id             protocol.DeviceID
	clientName     string
	clientVersion  string
	db             *db.Lowlevel
	protectedFiles []string
	evLogger       events.Logger

	// constant or concurrency safe fields
	finder            *db.BlockFinder
	progressEmitter   *ProgressEmitter
	shortID           protocol.ShortID
	cacheIgnoredFiles bool
	// globalRequestLimiter limits the amount of data in concurrent incoming
	// requests
	globalRequestLimiter *byteSemaphore
	// folderIOLimiter limits the number of concurrent I/O heavy operations,
	// such as scans and pulls.
	folderIOLimiter *byteSemaphore

	// fields protected by fmut
<<<<<<< HEAD
	fmut               sync.RWMutex
	folderCfgs         map[string]config.FolderConfiguration                  // folder -> cfg
	folderFiles        map[string]*db.FileSet                                 // folder -> files
	deviceStatRefs     map[protocol.DeviceID]*stats.DeviceStatisticsReference // deviceID -> statsRef
	folderIgnores      map[string]*ignore.Matcher                             // folder -> matcher object
	folderRunners      map[string]service                                     // folder -> puller or scanner
	folderRunnerTokens map[string][]suture.ServiceToken                       // folder -> tokens for puller or scanner
	folderRestartMuts  syncMutexMap                                           // folder -> restart mutex
	folderVersioners   map[string]versioner.Versioner                         // folder -> versioner (may be nil)
	folderEncPwTokens  map[string][]byte                                      // folder -> encryption token (may be missing, and only for encryption type folders)
	folderEncFailures  map[string]map[protocol.DeviceID]error                 // folder -> device -> error regarding encryption consistency (may be missing)
=======
	fmut              sync.RWMutex
	folderCfgs        map[string]config.FolderConfiguration                  // folder -> cfg
	folderFiles       map[string]*db.FileSet                                 // folder -> files
	deviceStatRefs    map[protocol.DeviceID]*stats.DeviceStatisticsReference // deviceID -> statsRef
	folderIgnores     map[string]*ignore.Matcher                             // folder -> matcher object
	folderRunners     map[string]service                                     // folder -> puller or scanner
	folderRunnerToken map[string]suture.ServiceToken                         // folder -> token for folder runner
	folderRestartMuts syncMutexMap                                           // folder -> restart mutex
	folderVersioners  map[string]versioner.Versioner                         // folder -> versioner (may be nil)
>>>>>>> f2f1a282

	// fields protected by pmut
	pmut                sync.RWMutex
	conn                map[protocol.DeviceID]connections.Connection
	connRequestLimiters map[protocol.DeviceID]*byteSemaphore
	closed              map[protocol.DeviceID]chan struct{}
	helloMessages       map[protocol.DeviceID]protocol.HelloResult
	deviceDownloads     map[protocol.DeviceID]*deviceDownloadState
	remotePausedFolders map[protocol.DeviceID][]string // deviceID -> folders

	foldersRunning int32 // for testing only
}

type folderFactory func(*model, *db.FileSet, *ignore.Matcher, config.FolderConfiguration, versioner.Versioner, fs.Filesystem, events.Logger, *byteSemaphore) service

var (
	folderFactories = make(map[config.FolderType]folderFactory)
)

var (
	errDeviceUnknown     = errors.New("unknown device")
	errDevicePaused      = errors.New("device is paused")
	errDeviceIgnored     = errors.New("device is ignored")
	errDeviceRemoved     = errors.New("device has been removed")
	ErrFolderPaused      = errors.New("folder is paused")
	errFolderNotRunning  = errors.New("folder is not running")
	errFolderMissing     = errors.New("no such folder")
	errNetworkNotAllowed = errors.New("network not allowed")
	errNoVersioner       = errors.New("folder has no versioner")
	// errors about why a connection is closed
	errIgnoredFolderRemoved     = errors.New("folder no longer ignored")
	errReplacingConnection      = errors.New("replacing connection")
	errStopped                  = errors.New("Syncthing is being stopped")
	errEncInvConfigLocal        = errors.New("can't encrypt data for a device when the folder type is receiveEncrypted")
	errEncInvConfigRemote       = errors.New("remote has encrypted data and encrypts that data for us - this is impossible")
	errEncNotEncryptedLocal     = errors.New("folder is announced as encrypted, but not configured thus")
	errEncNotEncryptedRemote    = errors.New("folder is configured to be encrypted but not announced thus")
	errEncNotEncryptedUntrusted = errors.New("device is untrusted, but configured to receive not encrypted data")
	errEncPW                    = errors.New("different passwords used")
)

// NewModel creates and starts a new model. The model starts in read-only mode,
// where it sends index information to connected peers and responds to requests
// for file data without altering the local folder in any way.
func NewModel(cfg config.Wrapper, id protocol.DeviceID, clientName, clientVersion string, ldb *db.Lowlevel, protectedFiles []string, evLogger events.Logger) Model {
	m := &model{
		Supervisor: suture.New("model", suture.Spec{
			Log: func(line string) {
				l.Debugln(line)
			},
			PassThroughPanics: true,
		}),

		// constructor parameters
		cfg:            cfg,
		id:             id,
		clientName:     clientName,
		clientVersion:  clientVersion,
		db:             ldb,
		protectedFiles: protectedFiles,
		evLogger:       evLogger,

		// constant or concurrency safe fields
		finder:               db.NewBlockFinder(ldb),
		progressEmitter:      NewProgressEmitter(cfg, evLogger),
		shortID:              id.Short(),
		cacheIgnoredFiles:    cfg.Options().CacheIgnoredFiles,
		globalRequestLimiter: newByteSemaphore(1024 * cfg.Options().MaxConcurrentIncomingRequestKiB()),
		folderIOLimiter:      newByteSemaphore(cfg.Options().MaxFolderConcurrency()),

		// fields protected by fmut
<<<<<<< HEAD
		fmut:               sync.NewRWMutex(),
		folderCfgs:         make(map[string]config.FolderConfiguration),
		folderFiles:        make(map[string]*db.FileSet),
		deviceStatRefs:     make(map[protocol.DeviceID]*stats.DeviceStatisticsReference),
		folderIgnores:      make(map[string]*ignore.Matcher),
		folderRunners:      make(map[string]service),
		folderRunnerTokens: make(map[string][]suture.ServiceToken),
		folderVersioners:   make(map[string]versioner.Versioner),
		folderEncPwTokens:  make(map[string][]byte),
		folderEncFailures:  make(map[string]map[protocol.DeviceID]error),
=======
		fmut:              sync.NewRWMutex(),
		folderCfgs:        make(map[string]config.FolderConfiguration),
		folderFiles:       make(map[string]*db.FileSet),
		deviceStatRefs:    make(map[protocol.DeviceID]*stats.DeviceStatisticsReference),
		folderIgnores:     make(map[string]*ignore.Matcher),
		folderRunners:     make(map[string]service),
		folderRunnerToken: make(map[string]suture.ServiceToken),
		folderVersioners:  make(map[string]versioner.Versioner),
>>>>>>> f2f1a282

		// fields protected by pmut
		pmut:                sync.NewRWMutex(),
		conn:                make(map[protocol.DeviceID]connections.Connection),
		connRequestLimiters: make(map[protocol.DeviceID]*byteSemaphore),
		closed:              make(map[protocol.DeviceID]chan struct{}),
		helloMessages:       make(map[protocol.DeviceID]protocol.HelloResult),
		deviceDownloads:     make(map[protocol.DeviceID]*deviceDownloadState),
		remotePausedFolders: make(map[protocol.DeviceID][]string),
	}
	for devID := range cfg.Devices() {
		m.deviceStatRefs[devID] = stats.NewDeviceStatisticsReference(m.db, devID.String())
	}
	m.Add(m.progressEmitter)

	return m
}

func (m *model) Serve() {
	m.onServe()
	m.Supervisor.Serve()
}

func (m *model) ServeBackground() {
	m.onServe()
	m.Supervisor.ServeBackground()
}

func (m *model) onServe() {
	// Add and start folders
	for _, folderCfg := range m.cfg.Folders() {
		if folderCfg.Paused {
			folderCfg.CreateRoot()
			continue
		}
		m.newFolder(folderCfg)
	}
	m.cfg.Subscribe(m)
}

func (m *model) Stop() {
	m.cfg.Unsubscribe(m)
	m.Supervisor.Stop()
	devs := m.cfg.Devices()
	ids := make([]protocol.DeviceID, 0, len(devs))
	for id := range devs {
		ids = append(ids, id)
	}
	w := m.closeConns(ids, errStopped)
	w.Wait()
}

// StartDeadlockDetector starts a deadlock detector on the models locks which
// causes panics in case the locks cannot be acquired in the given timeout
// period.
func (m *model) StartDeadlockDetector(timeout time.Duration) {
	l.Infof("Starting deadlock detector with %v timeout", timeout)
	detector := newDeadlockDetector(timeout)
	detector.Watch("fmut", m.fmut)
	detector.Watch("pmut", m.pmut)
}

// Need to hold lock on m.fmut when calling this.
func (m *model) addAndStartFolderLocked(cfg config.FolderConfiguration, fset *db.FileSet) {
	ignores := ignore.New(cfg.Filesystem(), ignore.WithCache(m.cacheIgnoredFiles))
	if err := ignores.Load(".stignore"); err != nil && !fs.IsNotExist(err) {
		l.Warnln("Loading ignores:", err)
	}

	m.addAndStartFolderLockedWithIgnores(cfg, fset, ignores)
}

// Only needed for testing, use addAndStartFolderLocked instead.
func (m *model) addAndStartFolderLockedWithIgnores(cfg config.FolderConfiguration, fset *db.FileSet, ignores *ignore.Matcher) {
	m.folderCfgs[cfg.ID] = cfg
	m.folderFiles[cfg.ID] = fset
	m.folderIgnores[cfg.ID] = ignores

	_, ok := m.folderRunners[cfg.ID]
	if ok {
		l.Warnln("Cannot start already running folder", cfg.Description())
		panic("cannot start already running folder")
	}

	folderFactory, ok := folderFactories[cfg.Type]
	if !ok {
		panic(fmt.Sprintf("unknown folder type 0x%x", cfg.Type))
	}

	folder := cfg.ID

	// Find any devices for which we hold the index in the db, but the folder
	// is not shared, and drop it.
	expected := mapDevices(cfg.DeviceIDs())
	for _, available := range fset.ListDevices() {
		if _, ok := expected[available]; !ok {
			l.Debugln("dropping", folder, "state for", available)
			fset.Drop(available)
		}
	}

	v, ok := fset.Sequence(protocol.LocalDeviceID), true
	indexHasFiles := ok && v > 0
	if !indexHasFiles {
		// It's a blank folder, so this may the first time we're looking at
		// it. Attempt to create and tag with our marker as appropriate. We
		// don't really do anything with errors at this point except warn -
		// if these things don't work, we still want to start the folder and
		// it'll show up as errored later.

		if err := cfg.CreateRoot(); err != nil {
			l.Warnln("Failed to create folder root directory", err)
		} else if err = cfg.CreateMarker(); err != nil {
			l.Warnln("Failed to create folder marker:", err)
		}
	}

	ffs := fset.MtimeFS()

	if cfg.Type == config.FolderTypeReceiveEncrypted {
		if encToken, err := readEncToken(cfg); err == nil {
			m.folderEncPwTokens[folder] = encToken
		} else if !fs.IsNotExist(err) {
			l.Warnf("Failed to read encryption token: %v", err)
		}
	}

	// These are our metadata files, and they should always be hidden.
	_ = ffs.Hide(config.DefaultMarkerName)
	_ = ffs.Hide(config.DefaultMarkerNameReceiveEncrypted)
	_ = ffs.Hide(".stversions")
	_ = ffs.Hide(".stignore")

	var ver versioner.Versioner
	if cfg.Versioning.Type != "" {
		var err error
		ver, err = versioner.New(cfg)
		if err != nil {
			panic(fmt.Errorf("creating versioner: %w", err))
		}
	}
	m.folderVersioners[folder] = ver

	p := folderFactory(m, fset, ignores, cfg, ver, ffs, m.evLogger, m.folderIOLimiter)

	m.folderRunners[folder] = p

	m.warnAboutOverwritingProtectedFiles(cfg, ignores)

	m.folderRunnerToken[folder] = m.Add(p)

	l.Infof("Ready to synchronize %s (%s)", cfg.Description(), cfg.Type)
}

func (m *model) warnAboutOverwritingProtectedFiles(cfg config.FolderConfiguration, ignores *ignore.Matcher) {
	if cfg.Type == config.FolderTypeSendOnly {
		return
	}

	// This is a bit of a hack.
	ffs := cfg.Filesystem()
	if ffs.Type() != fs.FilesystemTypeBasic {
		return
	}
	folderLocation := ffs.URI()

	var filesAtRisk []string
	for _, protectedFilePath := range m.protectedFiles {
		// check if file is synced in this folder
		if protectedFilePath != folderLocation && !fs.IsParent(protectedFilePath, folderLocation) {
			continue
		}

		// check if file is ignored
		relPath, _ := filepath.Rel(folderLocation, protectedFilePath)
		if ignores.Match(relPath).IsIgnored() {
			continue
		}

		filesAtRisk = append(filesAtRisk, protectedFilePath)
	}

	if len(filesAtRisk) > 0 {
		l.Warnln("Some protected files may be overwritten and cause issues. See https://docs.syncthing.net/users/config.html#syncing-configuration-files for more information. The at risk files are:", strings.Join(filesAtRisk, ", "))
	}
}

func (m *model) removeFolder(cfg config.FolderConfiguration) {
	m.stopFolder(cfg, fmt.Errorf("removing folder %v", cfg.Description()))

	m.fmut.Lock()

	isPathUnique := true
	for folderID, folderCfg := range m.folderCfgs {
		if folderID != cfg.ID && folderCfg.Path == cfg.Path {
			isPathUnique = false
			break
		}
	}
	if isPathUnique {
		// Delete syncthing specific files
		cfg.Filesystem().RemoveAll(config.DefaultMarkerName)
	}

	m.cleanupFolderLocked(cfg)

	m.fmut.Unlock()

	// Remove it from the database
	db.DropFolder(m.db, cfg.ID)
}

func (m *model) stopFolder(cfg config.FolderConfiguration, err error) {
	// Stop the services running for this folder and wait for them to finish
	// stopping to prevent races on restart.
	m.fmut.RLock()
	token, ok := m.folderRunnerToken[cfg.ID]
	m.fmut.RUnlock()

	if ok {
		m.RemoveAndWait(token, 0)
	}

	// Wait for connections to stop to ensure that no more calls to methods
	// expecting this folder to exist happen (e.g. .IndexUpdate).
	m.closeConns(cfg.DeviceIDs(), err).Wait()
}

// Need to hold lock on m.fmut when calling this.
func (m *model) cleanupFolderLocked(cfg config.FolderConfiguration) {
	// clear up our config maps
	delete(m.folderCfgs, cfg.ID)
	delete(m.folderFiles, cfg.ID)
	delete(m.folderIgnores, cfg.ID)
	delete(m.folderRunners, cfg.ID)
	delete(m.folderRunnerToken, cfg.ID)
	delete(m.folderVersioners, cfg.ID)
}

func (m *model) restartFolder(from, to config.FolderConfiguration) {
	if len(to.ID) == 0 {
		panic("bug: cannot restart empty folder ID")
	}
	if to.ID != from.ID {
		l.Warnf("bug: folder restart cannot change ID %q -> %q", from.ID, to.ID)
		panic("bug: folder restart cannot change ID")
	}

	// This mutex protects the entirety of the restart operation, preventing
	// there from being more than one folder restart operation in progress
	// at any given time. The usual fmut/pmut stuff doesn't cover this,
	// because those locks are released while we are waiting for the folder
	// to shut down (and must be so because the folder might need them as
	// part of its operations before shutting down).
	restartMut := m.folderRestartMuts.Get(to.ID)
	restartMut.Lock()
	defer restartMut.Unlock()

	var infoMsg string
	var errMsg string
	switch {
	case to.Paused:
		infoMsg = "Paused"
		errMsg = "pausing"
	case from.Paused:
		infoMsg = "Unpaused"
		errMsg = "unpausing"
	default:
		infoMsg = "Restarted"
		errMsg = "restarting"
	}

	var fset *db.FileSet
	if !to.Paused {
		// Creating the fileset can take a long time (metadata calculation)
		// so we do it outside of the lock.
		fset = db.NewFileSet(to.ID, to.Filesystem(), m.db)
	}

	err := fmt.Errorf("%v folder %v", errMsg, to.Description())
	m.stopFolder(from, err)
	// Need to send CC change to both from and to devices.
	m.closeConns(to.DeviceIDs(), err)

	m.fmut.Lock()
	defer m.fmut.Unlock()

	m.cleanupFolderLocked(from)
	if !to.Paused {
		m.addAndStartFolderLocked(to, fset)
	}
	l.Infof("%v folder %v (%v)", infoMsg, to.Description(), to.Type)
}

func (m *model) newFolder(cfg config.FolderConfiguration) {
	// Creating the fileset can take a long time (metadata calculation) so
	// we do it outside of the lock.
	fset := db.NewFileSet(cfg.ID, cfg.Filesystem(), m.db)

	// Close connections to affected devices
	m.closeConns(cfg.DeviceIDs(), fmt.Errorf("started folder %v", cfg.Description()))

	m.fmut.Lock()
	defer m.fmut.Unlock()
	m.addAndStartFolderLocked(cfg, fset)
}

func (m *model) UsageReportingStats(report *contract.Report, version int, preview bool) {
	if version >= 3 {
		// Block stats
		blockStatsMut.Lock()
		for k, v := range blockStats {
			switch k {
			case "total":
				report.BlockStats.Total = v
			case "renamed":
				report.BlockStats.Renamed = v
			case "reused":
				report.BlockStats.Reused = v
			case "pulled":
				report.BlockStats.Pulled = v
			case "copyOrigin":
				report.BlockStats.CopyOrigin = v
			case "copyOriginShifted":
				report.BlockStats.CopyOriginShifted = v
			case "copyElsewhere":
				report.BlockStats.CopyElsewhere = v
			}
			// Reset counts, as these are incremental
			if !preview {
				blockStats[k] = 0
			}
		}
		blockStatsMut.Unlock()

		// Transport stats
		m.pmut.RLock()
		for _, conn := range m.conn {
			report.TransportStats[conn.Transport()]++
		}
		m.pmut.RUnlock()

		// Ignore stats
		var seenPrefix [3]bool
		for folder := range m.cfg.Folders() {
			lines, _, err := m.GetIgnores(folder)
			if err != nil {
				continue
			}
			report.IgnoreStats.Lines += len(lines)

			for _, line := range lines {
				// Allow prefixes to be specified in any order, but only once.
				for {
					if strings.HasPrefix(line, "!") && !seenPrefix[0] {
						seenPrefix[0] = true
						line = line[1:]
						report.IgnoreStats.Inverts++
					} else if strings.HasPrefix(line, "(?i)") && !seenPrefix[1] {
						seenPrefix[1] = true
						line = line[4:]
						report.IgnoreStats.Folded++
					} else if strings.HasPrefix(line, "(?d)") && !seenPrefix[2] {
						seenPrefix[2] = true
						line = line[4:]
						report.IgnoreStats.Deletable++
					} else {
						seenPrefix[0] = false
						seenPrefix[1] = false
						seenPrefix[2] = false
						break
					}
				}

				// Noops, remove
				line = strings.TrimSuffix(line, "**")
				line = strings.TrimPrefix(line, "**/")

				if strings.HasPrefix(line, "/") {
					report.IgnoreStats.Rooted++
				} else if strings.HasPrefix(line, "#include ") {
					report.IgnoreStats.Includes++
					if strings.Contains(line, "..") {
						report.IgnoreStats.EscapedIncludes++
					}
				}

				if strings.Contains(line, "**") {
					report.IgnoreStats.DoubleStars++
					// Remove not to trip up star checks.
					line = strings.Replace(line, "**", "", -1)
				}

				if strings.Contains(line, "*") {
					report.IgnoreStats.Stars++
				}
			}
		}
	}
}

type ConnectionInfo struct {
	protocol.Statistics
	Connected     bool
	Paused        bool
	Address       string
	ClientVersion string
	Type          string
	Crypto        string
}

func (info ConnectionInfo) MarshalJSON() ([]byte, error) {
	return json.Marshal(map[string]interface{}{
		"at":            info.At,
		"inBytesTotal":  info.InBytesTotal,
		"outBytesTotal": info.OutBytesTotal,
		"connected":     info.Connected,
		"paused":        info.Paused,
		"address":       info.Address,
		"clientVersion": info.ClientVersion,
		"type":          info.Type,
		"crypto":        info.Crypto,
	})
}

// ConnectionStats returns a map with connection statistics for each device.
func (m *model) ConnectionStats() map[string]interface{} {
	m.pmut.RLock()
	defer m.pmut.RUnlock()

	res := make(map[string]interface{})
	devs := m.cfg.Devices()
	conns := make(map[string]ConnectionInfo, len(devs))
	for device, deviceCfg := range devs {
		hello := m.helloMessages[device]
		versionString := hello.ClientVersion
		if hello.ClientName != "syncthing" {
			versionString = hello.ClientName + " " + hello.ClientVersion
		}
		ci := ConnectionInfo{
			ClientVersion: strings.TrimSpace(versionString),
			Paused:        deviceCfg.Paused,
		}
		if conn, ok := m.conn[device]; ok {
			ci.Type = conn.Type()
			ci.Crypto = conn.Crypto()
			ci.Connected = ok
			ci.Statistics = conn.Statistics()
			if addr := conn.RemoteAddr(); addr != nil {
				ci.Address = addr.String()
			}
		}

		conns[device.String()] = ci
	}

	res["connections"] = conns

	in, out := protocol.TotalInOut()
	res["total"] = ConnectionInfo{
		Statistics: protocol.Statistics{
			At:            time.Now(),
			InBytesTotal:  in,
			OutBytesTotal: out,
		},
	}

	return res
}

// DeviceStatistics returns statistics about each device
func (m *model) DeviceStatistics() (map[string]stats.DeviceStatistics, error) {
	m.fmut.RLock()
	defer m.fmut.RUnlock()
	res := make(map[string]stats.DeviceStatistics, len(m.deviceStatRefs))
	for id, sr := range m.deviceStatRefs {
		stats, err := sr.GetStatistics()
		if err != nil {
			return nil, err
		}
		res[id.String()] = stats
	}
	return res, nil
}

// FolderStatistics returns statistics about each folder
func (m *model) FolderStatistics() (map[string]stats.FolderStatistics, error) {
	res := make(map[string]stats.FolderStatistics)
	m.fmut.RLock()
	defer m.fmut.RUnlock()
	for id, runner := range m.folderRunners {
		stats, err := runner.GetStatistics()
		if err != nil {
			return nil, err
		}
		res[id] = stats
	}
	return res, nil
}

type FolderCompletion struct {
	CompletionPct float64
	GlobalBytes   int64
	NeedBytes     int64
	GlobalItems   int32
	NeedItems     int32
	NeedDeletes   int32
}

func newFolderCompletion(global, need db.Counts) FolderCompletion {
	comp := FolderCompletion{
		GlobalBytes: global.Bytes,
		NeedBytes:   need.Bytes,
		GlobalItems: global.Files + global.Directories + global.Symlinks,
		NeedItems:   need.Files + need.Directories + need.Symlinks,
		NeedDeletes: need.Deleted,
	}
	comp.setComplectionPct()
	return comp
}

func (comp *FolderCompletion) add(other FolderCompletion) {
	comp.GlobalBytes += other.GlobalBytes
	comp.NeedBytes += other.NeedBytes
	comp.GlobalItems += other.GlobalItems
	comp.NeedItems += other.NeedItems
	comp.NeedDeletes += other.NeedDeletes
	comp.setComplectionPct()
}

func (comp *FolderCompletion) setComplectionPct() {
	if comp.GlobalBytes == 0 {
		comp.CompletionPct = 100
	} else {
		needRatio := float64(comp.NeedBytes) / float64(comp.GlobalBytes)
		comp.CompletionPct = 100 * (1 - needRatio)
	}

	// If the completion is 100% but there are deletes we need to handle,
	// drop it down a notch. Hack for consumers that look only at the
	// percentage (our own GUI does the same calculation as here on its own
	// and needs the same fixup).
	if comp.NeedBytes == 0 && comp.NeedDeletes > 0 {
		comp.CompletionPct = 95 // chosen by fair dice roll
	}
}

// Map returns the members as a map, e.g. used in api to serialize as Json.
func (comp FolderCompletion) Map() map[string]interface{} {
	return map[string]interface{}{
		"completion":  comp.CompletionPct,
		"globalBytes": comp.GlobalBytes,
		"needBytes":   comp.NeedBytes,
		"globalItems": comp.GlobalItems,
		"needItems":   comp.NeedItems,
		"needDeletes": comp.NeedDeletes,
	}
}

// Completion returns the completion status, in percent with some counters,
// for the given device and folder. The device can be any known device ID
// (including the local device) or explicitly protocol.LocalDeviceID. An
// empty folder string means the aggregate of all folders shared with the
// given device.
func (m *model) Completion(device protocol.DeviceID, folder string) FolderCompletion {
	// The user specifically asked for our own device ID. Internally that is
	// known as protocol.LocalDeviceID so translate.
	if device == m.id {
		device = protocol.LocalDeviceID
	}

	if folder != "" {
		// We want completion for a specific folder.
		return m.folderCompletion(device, folder)
	}

	// We want completion for all (shared) folders as an aggregate.
	var comp FolderCompletion
	for _, fcfg := range m.cfg.FolderList() {
		if device == protocol.LocalDeviceID || fcfg.SharedWith(device) {
			comp.add(m.folderCompletion(device, fcfg.ID))
		}
	}
	return comp
}

func (m *model) folderCompletion(device protocol.DeviceID, folder string) FolderCompletion {
	m.fmut.RLock()
	rf, ok := m.folderFiles[folder]
	m.fmut.RUnlock()
	if !ok {
		return FolderCompletion{} // Folder doesn't exist, so we hardly have any of it
	}

	snap := rf.Snapshot()
	defer snap.Release()

	global := snap.GlobalSize()
	if global.Bytes == 0 {
		// Folder is empty, so we have all of it
		return FolderCompletion{
			CompletionPct: 100,
		}
	}

	m.pmut.RLock()
	downloaded := m.deviceDownloads[device].BytesDownloaded(folder)
	m.pmut.RUnlock()

	need := snap.NeedSize(device)
	need.Bytes -= downloaded
	// This might might be more than it really is, because some blocks can be of a smaller size.
	if need.Bytes < 0 {
		need.Bytes = 0
	}

	comp := newFolderCompletion(global, need)

	l.Debugf("%v Completion(%s, %q): %v", m, device, folder, comp.Map())
	return comp
}

// DBSnapshot returns a snapshot of the database content relevant to the given folder.
func (m *model) DBSnapshot(folder string) (*db.Snapshot, error) {
	m.fmut.RLock()
	err := m.checkFolderRunningLocked(folder)
	rf := m.folderFiles[folder]
	m.fmut.RUnlock()
	if err != nil {
		return nil, err
	}
	return rf.Snapshot(), nil
}

func (m *model) FolderProgressBytesCompleted(folder string) int64 {
	return m.progressEmitter.BytesCompleted(folder)
}

// NeedFolderFiles returns paginated list of currently needed files in
// progress, queued, and to be queued on next puller iteration.
func (m *model) NeedFolderFiles(folder string, page, perpage int) ([]db.FileInfoTruncated, []db.FileInfoTruncated, []db.FileInfoTruncated) {
	m.fmut.RLock()
	rf, rfOk := m.folderFiles[folder]
	runner, runnerOk := m.folderRunners[folder]
	cfg := m.folderCfgs[folder]
	m.fmut.RUnlock()

	if !rfOk {
		return nil, nil, nil
	}

	snap := rf.Snapshot()
	defer snap.Release()
	var progress, queued, rest []db.FileInfoTruncated
	var seen map[string]struct{}

	skip := (page - 1) * perpage
	get := perpage

	if runnerOk {
		progressNames, queuedNames, skipped := runner.Jobs(page, perpage)

		progress = make([]db.FileInfoTruncated, len(progressNames))
		queued = make([]db.FileInfoTruncated, len(queuedNames))
		seen = make(map[string]struct{}, len(progressNames)+len(queuedNames))

		for i, name := range progressNames {
			if f, ok := snap.GetGlobalTruncated(name); ok {
				progress[i] = f
				seen[name] = struct{}{}
			}
		}

		for i, name := range queuedNames {
			if f, ok := snap.GetGlobalTruncated(name); ok {
				queued[i] = f
				seen[name] = struct{}{}
			}
		}

		get -= len(seen)
		if get == 0 {
			return progress, queued, nil
		}
		skip -= skipped
	}

	rest = make([]db.FileInfoTruncated, 0, perpage)
	snap.WithNeedTruncated(protocol.LocalDeviceID, func(f protocol.FileIntf) bool {
		if cfg.IgnoreDelete && f.IsDeleted() {
			return true
		}

		if skip > 0 {
			skip--
			return true
		}
		ft := f.(db.FileInfoTruncated)
		if _, ok := seen[ft.Name]; !ok {
			rest = append(rest, ft)
			get--
		}
		return get > 0
	})

	return progress, queued, rest
}

// Index is called when a new device is connected and we receive their full index.
// Implements the protocol.Model interface.
func (m *model) Index(deviceID protocol.DeviceID, folder string, fs []protocol.FileInfo) error {
	return m.handleIndex(deviceID, folder, fs, false)
}

// IndexUpdate is called for incremental updates to connected devices' indexes.
// Implements the protocol.Model interface.
func (m *model) IndexUpdate(deviceID protocol.DeviceID, folder string, fs []protocol.FileInfo) error {
	return m.handleIndex(deviceID, folder, fs, true)
}

func (m *model) handleIndex(deviceID protocol.DeviceID, folder string, fs []protocol.FileInfo, update bool) error {
	op := "Index"
	if update {
		op += " update"
	}

	l.Debugf("%v (in): %s / %q: %d files", op, deviceID, folder, len(fs))

	if cfg, ok := m.cfg.Folder(folder); !ok || !cfg.SharedWith(deviceID) {
		l.Infof("%v for unexpected folder ID %q sent from device %q; ensure that the folder exists and that this device is selected under \"Share With\" in the folder configuration.", op, folder, deviceID)
		return errors.Wrap(errFolderMissing, folder)
	} else if cfg.Paused {
		l.Debugf("%v for paused folder (ID %q) sent from device %q.", op, folder, deviceID)
		return errors.Wrap(ErrFolderPaused, folder)
	}

	m.fmut.RLock()
	files, existing := m.folderFiles[folder]
	runner, running := m.folderRunners[folder]
	m.fmut.RUnlock()

	if !existing {
		l.Infof("%v for nonexistent folder %q", op, folder)
		return errors.Wrap(errFolderMissing, folder)
	}

	if running {
		defer runner.SchedulePull()
	}

	m.pmut.RLock()
	downloads := m.deviceDownloads[deviceID]
	m.pmut.RUnlock()
	downloads.Update(folder, makeForgetUpdate(fs))

	if !update {
		files.Drop(deviceID)
	}
	for i := range fs {
		// The local attributes should never be transmitted over the wire.
		// Make sure they look like they weren't.
		fs[i].LocalFlags = 0
		fs[i].VersionHash = nil
	}
	files.Update(deviceID, fs)

	m.evLogger.Log(events.RemoteIndexUpdated, map[string]interface{}{
		"device":  deviceID.String(),
		"folder":  folder,
		"items":   len(fs),
		"version": files.Sequence(deviceID),
	})

	return nil
}

func (m *model) ClusterConfig(deviceID protocol.DeviceID, cm protocol.ClusterConfig) error {
	// Check the peer device's announced folders against our own. Emits events
	// for folders that we don't expect (unknown or not shared).
	// Also, collect a list of folders we do share, and if he's interested in
	// temporary indexes, subscribe the connection.

	m.pmut.RLock()
	conn, ok := m.conn[deviceID]
	closed := m.closed[deviceID]
	m.pmut.RUnlock()
	if !ok {
		panic("bug: ClusterConfig called on closed or nonexistent connection")
	}

	changed := false
	deviceCfg, ok := m.cfg.Devices()[deviceID]
	if !ok {
		l.Debugln("Device disappeared from config while processing cluster-config")
		return errDeviceUnknown
	}

	// Assemble the device information from the connected device about
	// themselves and us for all folders.
	ccDevicesRemote := make(map[string]protocol.Device, len(cm.Folders))
	ccDevicesLocal := make(map[string]protocol.Device, len(cm.Folders))
	for _, folder := range cm.Folders {
		var foundDevice, foundUs bool
		for _, dev := range folder.Devices {
			if dev.ID == m.id {
				ccDevicesLocal[folder.ID] = dev
				foundUs = true
			} else if dev.ID == deviceID {
				ccDevicesRemote[folder.ID] = dev
				foundDevice = true
			}
			if foundDevice && foundUs {
				break
			}
		}
	}

	// Needs to happen outside of the fmut, as can cause CommitConfiguration
	if deviceCfg.AutoAcceptFolders {
		changedFolders := make([]config.FolderConfiguration, 0, len(cm.Folders))
		for _, folder := range cm.Folders {
			if fcfg, fchanged := m.handleAutoAccepts(deviceID, folder, ccDevicesRemote, ccDevicesLocal); fchanged {
				changedFolders = append(changedFolders, fcfg)
			}
		}
		if len(changedFolders) > 0 {
			// Need to wait for the waiter, as this calls CommitConfiguration,
			// which sets up the folder and as we return from this call,
			// ClusterConfig starts poking at m.folderFiles and other things
			// that might not exist until the config is committed.
			w, _ := m.cfg.SetFolders(changedFolders)
			w.Wait()
		}
	}

	m.fmut.RLock()
	changedHere, tempIndexFolders, paused, err := m.ccHandleFoldersLocked(cm.Folders, deviceCfg, ccDevicesRemote, ccDevicesLocal, conn, closed)
	m.fmut.RUnlock()
	if err != nil {
		return err
	}
	changed = changed || changedHere

	m.pmut.Lock()
	m.remotePausedFolders[deviceID] = paused
	m.pmut.Unlock()

	// This breaks if we send multiple CM messages during the same connection.
	if len(tempIndexFolders) > 0 {
		m.pmut.RLock()
		conn, ok := m.conn[deviceID]
		m.pmut.RUnlock()
		// In case we've got ClusterConfig, and the connection disappeared
		// from infront of our nose.
		if ok {
			m.progressEmitter.temporaryIndexSubscribe(conn, tempIndexFolders)
		}
	}

	if deviceCfg.Introducer {
		folders, devices, foldersDevices, introduced := m.handleIntroductions(deviceCfg, cm)
		folders, devices, deintroduced := m.handleDeintroductions(deviceCfg, foldersDevices, folders, devices)
		if introduced || deintroduced {
			changed = true
			cfg := m.cfg.RawCopy()
			cfg.Folders = make([]config.FolderConfiguration, 0, len(folders))
			for _, fcfg := range folders {
				cfg.Folders = append(cfg.Folders, fcfg)
			}
			cfg.Devices = make([]config.DeviceConfiguration, len(devices))
			for _, dcfg := range devices {
				cfg.Devices = append(cfg.Devices, dcfg)
			}
			m.cfg.Replace(cfg)
		}
	}

	if changed {
		if err := m.cfg.Save(); err != nil {
			l.Warnln("Failed to save config", err)
		}
	}

	return nil
}

// requires read-lock on m.fmut
func (m *model) ccHandleFoldersLocked(folders []protocol.Folder, deviceCfg config.DeviceConfiguration, ccDevicesRemote, ccDevicesLocal map[string]protocol.Device, conn protocol.Connection, closed chan struct{}) (bool, []string, []string, error) {
	var changed bool
	var folderDevice config.FolderDeviceConfiguration
	tempIndexFolders := make([]string, 0, len(folders))
	paused := make([]string, 0, len(folders))
	deviceID := deviceCfg.DeviceID
	for _, folder := range folders {
		cfg, ok := m.cfg.Folder(folder.ID)
		if ok {
			folderDevice, ok = cfg.Device(deviceID)
		}
		if !ok {
			if deviceCfg.IgnoredFolder(folder.ID) {
				l.Infof("Ignoring folder %s from device %s since we are configured to", folder.Description(), deviceID)
				continue
			}
			m.cfg.AddOrUpdatePendingFolder(folder.ID, folder.Label, deviceID)
			changed = true
			m.evLogger.Log(events.FolderRejected, map[string]string{
				"folder":      folder.ID,
				"folderLabel": folder.Label,
				"device":      deviceID.String(),
			})
			l.Infof("Unexpected folder %s sent from device %q; ensure that the folder exists and that this device is selected under \"Share With\" in the folder configuration.", folder.Description(), deviceID)
			continue
		}
		if folder.Paused {
			paused = append(paused, folder.ID)
			continue
		}
		if cfg.Paused {
			continue
		}
		fs, ok := m.folderFiles[folder.ID]
		if !ok {
			// Shouldn't happen because !cfg.Paused, but might happen
			// if the folder is about to be unpaused, but not yet.
			continue
		}

		ccDeviceRemote, hasDevice := ccDevicesRemote[folder.ID]
		ccDeviceLocal, hasDeviceLocal := ccDevicesLocal[folder.ID]

		if err := m.ccCheckEncryptionLocked(cfg, folderDevice, ccDeviceRemote, ccDeviceLocal, hasDevice, hasDeviceLocal, deviceCfg.Untrusted); err != nil {
			sameError := false
			if devs, ok := m.folderEncFailures[folder.ID]; ok {
				sameError = devs[deviceID] == err
			} else {
				m.folderEncFailures[folder.ID] = make(map[protocol.DeviceID]error)
			}
			m.folderEncFailures[folder.ID][deviceID] = err
			msg := fmt.Sprintf("Failure checking encryption consistency with device %v for folder %v: %v", deviceID, cfg.Description(), err)
			if sameError {
				l.Debugln(msg)
			} else {
				l.Warnln(msg)
			}

			return changed, tempIndexFolders, paused, err
		}
		if devErrs, ok := m.folderEncFailures[folder.ID]; ok {
			if len(devErrs) == 1 {
				delete(m.folderEncFailures, folder.ID)
			} else {
				delete(m.folderEncFailures[folder.ID], deviceID)
			}
		}

		// Handle indexes

		if !folder.DisableTempIndexes {
			tempIndexFolders = append(tempIndexFolders, folder.ID)
		}

		myIndexID := fs.IndexID(protocol.LocalDeviceID)
		mySequence := fs.Sequence(protocol.LocalDeviceID)
		var startSequence int64

		// This is the other side's description of what it knows
		// about us. Lets check to see if we can start sending index
		// updates directly or need to send the index from start...

		if hasDeviceLocal && ccDeviceLocal.IndexID == myIndexID && ccDeviceLocal.MaxSequence <= mySequence {
			// They say they've seen our index ID before and their
			// max sequence is consistent with ours, so we can
			// send a delta update only.
			l.Debugf("Device %v folder %s is delta index compatible (mlv=%d)", deviceID, folder.Description(), ccDeviceLocal.MaxSequence)
			startSequence = ccDeviceLocal.MaxSequence
		} else if !hasDeviceLocal {
			l.Debugf("Device %v folder %s sent no info about us", deviceID, folder.Description())
		} else if ccDeviceLocal.IndexID == myIndexID {
			// Safety check above failed: They claim to have more or newer
			// index data than we have - either we have lost
			// index data, or reset the index without resetting
			// the IndexID, or something else weird has
			// happened. We send a full index to reset the
			// situation.
			l.Infof("Device %v folder %s is delta index compatible, but seems out of sync with reality", deviceID, folder.Description())
		} else if ccDeviceLocal.IndexID != 0 {
			// They say they've seen an index ID from us, but it's
			// not the right one. Either they are confused or we
			// must have reset our database since last talking to
			// them. We'll start with a full index transfer.
			l.Infof("Device %v folder %s has mismatching index ID for us (%v != %v)", deviceID, folder.Description(), ccDeviceLocal.IndexID, myIndexID)
		}

		// This is the other side's description of themselves. We
		// check to see that it matches the IndexID we have on file,
		// otherwise we drop our old index data and expect to get a
		// completely new set.

		switch {
		case !hasDevice:
			l.Debugf("Device %v folder %s sent no info about themselves", deviceID, folder.Description())
			fallthrough
		case ccDeviceRemote.IndexID == 0:
			// They're not announcing an index ID. This means they
			// do not support delta indexes and we should clear any
			// information we have from them before accepting their
			// index, which will presumably be a full index.
			fs.Drop(deviceID)
		default:
			theirIndexID := fs.IndexID(deviceID)
			if ccDeviceRemote.IndexID != theirIndexID {
				// The index ID we have on file is not what they're
				// announcing. They must have reset their database and
				// will probably send us a full index. We drop any
				// information we have and remember this new index ID
				// instead.
				l.Infof("Device %v folder %s has a new index ID (%v)", deviceID, folder.Description(), ccDeviceRemote.IndexID)
				fs.Drop(deviceID)
				fs.SetIndexID(deviceID, ccDeviceRemote.IndexID)
			} else {
				// They're sending a recognized index ID and will most
				// likely use delta indexes. We might already have files
				// that we need to pull so let the folder runner know
				// that it should recheck the index data.
				if runner := m.folderRunners[folder.ID]; runner != nil {
					defer runner.SchedulePull()
				}
			}
		}

		is := &indexSender{
			conn:         conn,
			connClosed:   closed,
			folder:       folder.ID,
			fset:         fs,
			prevSequence: startSequence,
			evLogger:     m.evLogger,
		}
		is.Service = util.AsService(is.serve, is.String())
		// The token isn't tracked as the service stops when the connection
		// terminates and is automatically removed from supervisor (by
		// implementing suture.IsCompletable).
		m.Add(is)
	}

	return changed, tempIndexFolders, paused, nil
}

// requires fmut read-lock
func (m *model) ccCheckEncryptionLocked(fcfg config.FolderConfiguration, folderDevice config.FolderDeviceConfiguration, ccDeviceRemote, ccDeviceLocal protocol.Device, hasDeviceRemote, hasDeviceLocal, deviceUntrusted bool) error {
	hasTokenRemote := hasDeviceRemote && len(ccDeviceRemote.EncPwToken) > 0
	hasTokenLocal := hasDeviceLocal && len(ccDeviceLocal.EncPwToken) > 0
	isEncRemote := folderDevice.EncryptionPassword != ""
	isEncLocal := fcfg.Type == config.FolderTypeReceiveEncrypted

	if !isEncRemote && !isEncLocal && deviceUntrusted {
		return errEncNotEncryptedUntrusted
	}

	if !(hasTokenRemote || hasTokenLocal || isEncRemote || isEncLocal) {
		// Noone cares about encryption here
		return nil
	}

	if isEncRemote && isEncLocal {
		// Should never happen, but config racyness and be safe.
		return errEncInvConfigLocal
	}

	if hasTokenRemote && hasTokenLocal {
		return errEncInvConfigRemote
	}

	if !(hasTokenRemote || hasTokenLocal) {
		return errEncNotEncryptedRemote
	}

	if !(isEncRemote || isEncLocal) {
		return errEncNotEncryptedLocal
	}

	if isEncRemote {
		pwToken := protocol.PasswordToken(fcfg.ID, folderDevice.EncryptionPassword)
		match := false
		if hasTokenLocal {
			match = bytes.Equal(pwToken, ccDeviceLocal.EncPwToken)
		} else {
			// hasTokenDev == true
			match = bytes.Equal(pwToken, ccDeviceRemote.EncPwToken)
		}
		if !match {
			return errEncPW
		}
		return nil
	}

	// isEncLocal == true

	var ccToken []byte
	if hasTokenLocal {
		ccToken = ccDeviceLocal.EncPwToken
	} else {
		// hasTokenRemote == true
		ccToken = ccDeviceRemote.EncPwToken
	}
	token, ok := m.folderEncPwTokens[fcfg.ID]
	if !ok {
		var err error
		token, err := readEncToken(fcfg)
		if err != nil && !fs.IsNotExist(err) {
			return err
		}
		if fs.IsNotExist(err) {
			return writeEncToken(token, fcfg)
		}
	}
	if !bytes.Equal(token, ccToken) {
		return errEncPW
	}
	return nil
}

// handleIntroductions handles adding devices/folders that are shared by an introducer device
func (m *model) handleIntroductions(introducerCfg config.DeviceConfiguration, cm protocol.ClusterConfig) (map[string]config.FolderConfiguration, map[protocol.DeviceID]config.DeviceConfiguration, folderDeviceSet, bool) {
	changed := false
	folders := m.cfg.Folders()
	devices := m.cfg.Devices()

	foldersDevices := make(folderDeviceSet)

	for _, folder := range cm.Folders {
		// Adds devices which we do not have, but the introducer has
		// for the folders that we have in common. Also, shares folders
		// with devices that we have in common, yet are currently not sharing
		// the folder.

		fcfg, ok := folders[folder.ID]
		if !ok {
			// Don't have this folder, carry on.
			continue
		}

		folderChanged := false

		for _, device := range folder.Devices {
			// No need to share with self.
			if device.ID == m.id {
				continue
			}

			foldersDevices.set(device.ID, folder.ID)

			if _, ok := m.cfg.Devices()[device.ID]; !ok {
				// The device is currently unknown. Add it to the config.
				devices[device.ID] = m.introduceDevice(device, introducerCfg)
			} else if fcfg.SharedWith(device.ID) {
				// We already share the folder with this device, so
				// nothing to do.
				continue
			}

			// We don't yet share this folder with this device. Add the device
			// to sharing list of the folder.
			l.Infof("Sharing folder %s with %v (vouched for by introducer %v)", folder.Description(), device.ID, introducerCfg.DeviceID)
			fcfg.Devices = append(fcfg.Devices, config.FolderDeviceConfiguration{
				DeviceID:     device.ID,
				IntroducedBy: introducerCfg.DeviceID,
			})
			folderChanged = true
		}

		if folderChanged {
			folders[fcfg.ID] = fcfg
			changed = true
		}
	}

	return folders, devices, foldersDevices, changed
}

// handleDeintroductions handles removals of devices/shares that are removed by an introducer device
func (m *model) handleDeintroductions(introducerCfg config.DeviceConfiguration, foldersDevices folderDeviceSet, folders map[string]config.FolderConfiguration, devices map[protocol.DeviceID]config.DeviceConfiguration) (map[string]config.FolderConfiguration, map[protocol.DeviceID]config.DeviceConfiguration, bool) {
	if introducerCfg.SkipIntroductionRemovals {
		return folders, devices, false
	}

	changed := false
	devicesNotIntroduced := make(map[protocol.DeviceID]struct{})

	// Check if we should unshare some folders, if the introducer has unshared them.
	for folderID, folderCfg := range folders {
		for k := 0; k < len(folderCfg.Devices); k++ {
			if folderCfg.Devices[k].IntroducedBy != introducerCfg.DeviceID {
				devicesNotIntroduced[folderCfg.Devices[k].DeviceID] = struct{}{}
				continue
			}
			if !foldersDevices.has(folderCfg.Devices[k].DeviceID, folderCfg.ID) {
				// We could not find that folder shared on the
				// introducer with the device that was introduced to us.
				// We should follow and unshare as well.
				l.Infof("Unsharing folder %s with %v as introducer %v no longer shares the folder with that device", folderCfg.Description(), folderCfg.Devices[k].DeviceID, folderCfg.Devices[k].IntroducedBy)
				folderCfg.Devices = append(folderCfg.Devices[:k], folderCfg.Devices[k+1:]...)
				folders[folderID] = folderCfg
				k--
				changed = true
			}
		}
	}

	// Check if we should remove some devices, if the introducer no longer
	// shares any folder with them. Yet do not remove if we share other
	// folders that haven't been introduced by the introducer.
	for deviceID, device := range devices {
		if device.IntroducedBy == introducerCfg.DeviceID {
			if !foldersDevices.hasDevice(deviceID) {
				if _, ok := devicesNotIntroduced[deviceID]; !ok {
					// The introducer no longer shares any folder with the
					// device, remove the device.
					l.Infof("Removing device %v as introducer %v no longer shares any folders with that device", deviceID, device.IntroducedBy)
					changed = true
					delete(devices, deviceID)
					continue
				}
				l.Infof("Would have removed %v as %v no longer shares any folders, yet there are other folders that are shared with this device that haven't been introduced by this introducer.", deviceID, device.IntroducedBy)
			}
		}
	}

	return folders, devices, changed
}

// handleAutoAccepts handles adding and sharing folders for devices that have
// AutoAcceptFolders set to true.
func (m *model) handleAutoAccepts(deviceID protocol.DeviceID, folder protocol.Folder, ccDevicesRemote, ccDevicesLocal map[string]protocol.Device) (config.FolderConfiguration, bool) {
	ccDevice, hasDevice := ccDevicesRemote[folder.ID]
	ccDeviceUs, hasDeviceLocal := ccDevicesLocal[folder.ID]
	if cfg, ok := m.cfg.Folder(folder.ID); !ok {
		if !hasDevice || !hasDeviceLocal {
			l.Infof("Failed to auto-accept folder %s from %s due to missing information on encryption from remote device", folder.Description(), deviceID)
			return config.FolderConfiguration{}, false
		}
		defaultPath := m.cfg.Options().DefaultFolderPath
		defaultPathFs := fs.NewFilesystem(fs.FilesystemTypeBasic, defaultPath)
		pathAlternatives := []string{
			sanitizePath(folder.Label),
			sanitizePath(folder.ID),
		}
		for _, path := range pathAlternatives {
			if _, err := defaultPathFs.Lstat(path); !fs.IsNotExist(err) {
				continue
			}

			fcfg := config.NewFolderConfiguration(m.id, folder.ID, folder.Label, fs.FilesystemTypeBasic, filepath.Join(defaultPath, path))
			fcfg.Devices = append(fcfg.Devices, config.FolderDeviceConfiguration{
				DeviceID: deviceID,
			})

			if len(ccDevice.EncPwToken) > 0 || len(ccDeviceUs.EncPwToken) > 0 {
				fcfg.Type = config.FolderTypeReceiveEncrypted
			}

			l.Infof("Auto-accepted %s folder %s at path %s", deviceID, folder.Description(), fcfg.Path)
			return fcfg, true
		}
		l.Infof("Failed to auto-accept folder %s from %s due to path conflict", folder.Description(), deviceID)
		return config.FolderConfiguration{}, false
	} else {
		for _, device := range cfg.DeviceIDs() {
			if device == deviceID {
				// Already shared nothing todo.
				return config.FolderConfiguration{}, false
			}
		}
		if !hasDevice || !hasDeviceLocal {
			l.Infof("Failed to auto-accept folder %s from %s due to missing information on encryption from remote device", folder.Description(), deviceID)
			return config.FolderConfiguration{}, false
		}
		if cfg.Type == config.FolderTypeReceiveEncrypted {
			if len(ccDevice.EncPwToken) == 0 && len(ccDeviceUs.EncPwToken) == 0 {
				l.Infof("Failed to auto-accept folder %s from %s as the remote wants to send us un-encrypted data, but we are encrypted", folder.Description(), deviceID)
				return config.FolderConfiguration{}, false
			}
		} else {
			if len(ccDevice.EncPwToken) > 0 || len(ccDeviceUs.EncPwToken) > 0 {
				l.Infof("Failed to auto-accept folder %s from %s as the remote wants to send us encrypted data, but we are not encrypted", folder.Description(), deviceID)
				return config.FolderConfiguration{}, false
			}
		}
		cfg.Devices = append(cfg.Devices, config.FolderDeviceConfiguration{
			DeviceID: deviceID,
		})
		l.Infof("Shared %s with %s due to auto-accept", folder.ID, deviceID)
		return cfg, true
	}
}

func (m *model) introduceDevice(device protocol.Device, introducerCfg config.DeviceConfiguration) config.DeviceConfiguration {
	addresses := []string{"dynamic"}
	for _, addr := range device.Addresses {
		if addr != "dynamic" {
			addresses = append(addresses, addr)
		}
	}

	l.Infof("Adding device %v to config (vouched for by introducer %v)", device.ID, introducerCfg.DeviceID)
	newDeviceCfg := config.DeviceConfiguration{
		DeviceID:     device.ID,
		Name:         device.Name,
		Compression:  introducerCfg.Compression,
		Addresses:    addresses,
		CertName:     device.CertName,
		IntroducedBy: introducerCfg.DeviceID,
	}

	// The introducers' introducers are also our introducers.
	if device.Introducer {
		l.Infof("Device %v is now also an introducer", device.ID)
		newDeviceCfg.Introducer = true
		newDeviceCfg.SkipIntroductionRemovals = device.SkipIntroductionRemovals
	}

	return newDeviceCfg
}

// Closed is called when a connection has been closed
func (m *model) Closed(conn protocol.Connection, err error) {
	device := conn.ID()

	m.pmut.Lock()
	conn, ok := m.conn[device]
	if !ok {
		m.pmut.Unlock()
		return
	}
	delete(m.conn, device)
	delete(m.connRequestLimiters, device)
	delete(m.helloMessages, device)
	delete(m.deviceDownloads, device)
	delete(m.remotePausedFolders, device)
	closed := m.closed[device]
	delete(m.closed, device)
	m.pmut.Unlock()

	m.progressEmitter.temporaryIndexUnsubscribe(conn)

	l.Infof("Connection to %s at %s closed: %v", device, conn.Name(), err)
	m.evLogger.Log(events.DeviceDisconnected, map[string]string{
		"id":    device.String(),
		"error": err.Error(),
	})
	close(closed)
}

// closeConns will close the underlying connection for given devices and return
// a waiter that will return once all the connections are finished closing.
func (m *model) closeConns(devs []protocol.DeviceID, err error) config.Waiter {
	conns := make([]connections.Connection, 0, len(devs))
	closed := make([]chan struct{}, 0, len(devs))
	m.pmut.RLock()
	for _, dev := range devs {
		if conn, ok := m.conn[dev]; ok {
			conns = append(conns, conn)
			closed = append(closed, m.closed[dev])
		}
	}
	m.pmut.RUnlock()
	for _, conn := range conns {
		conn.Close(err)
	}
	return &channelWaiter{chans: closed}
}

// closeConn closes the underlying connection for the given device and returns
// a waiter that will return once the connection is finished closing.
func (m *model) closeConn(dev protocol.DeviceID, err error) config.Waiter {
	return m.closeConns([]protocol.DeviceID{dev}, err)
}

type channelWaiter struct {
	chans []chan struct{}
}

func (w *channelWaiter) Wait() {
	for _, c := range w.chans {
		<-c
	}
}

// Implements protocol.RequestResponse
type requestResponse struct {
	data   []byte
	closed chan struct{}
	once   stdsync.Once
}

func newRequestResponse(size int) *requestResponse {
	return &requestResponse{
		data:   protocol.BufferPool.Get(size),
		closed: make(chan struct{}),
	}
}

func (r *requestResponse) Data() []byte {
	return r.data
}

func (r *requestResponse) Close() {
	r.once.Do(func() {
		protocol.BufferPool.Put(r.data)
		close(r.closed)
	})
}

func (r *requestResponse) Wait() {
	<-r.closed
}

// Request returns the specified data segment by reading it from local disk.
// Implements the protocol.Model interface.
func (m *model) Request(deviceID protocol.DeviceID, folder, name string, blockNo, size int32, offset int64, hash []byte, weakHash uint32, fromTemporary bool) (out protocol.RequestResponse, err error) {
	if size < 0 || offset < 0 {
		return nil, protocol.ErrInvalid
	}

	m.fmut.RLock()
	folderCfg, ok := m.folderCfgs[folder]
	folderIgnores := m.folderIgnores[folder]
	m.fmut.RUnlock()
	if !ok {
		// The folder might be already unpaused in the config, but not yet
		// in the model.
		l.Debugf("Request from %s for file %s in unstarted folder %q", deviceID, name, folder)
		return nil, protocol.ErrGeneric
	}

	if !folderCfg.SharedWith(deviceID) {
		l.Warnf("Request from %s for file %s in unshared folder %q", deviceID, name, folder)
		return nil, protocol.ErrGeneric
	}
	if folderCfg.Paused {
		l.Debugf("Request from %s for file %s in paused folder %q", deviceID, name, folder)
		return nil, protocol.ErrGeneric
	}

	// Make sure the path is valid and in canonical form
	if name, err = fs.Canonicalize(name); err != nil {
		l.Debugf("Request from %s in folder %q for invalid filename %s", deviceID, folder, name)
		return nil, protocol.ErrGeneric
	}

	if deviceID != protocol.LocalDeviceID {
		l.Debugf("%v REQ(in): %s: %q / %q o=%d s=%d t=%v", m, deviceID, folder, name, offset, size, fromTemporary)
	}

	if fs.IsInternal(name) {
		l.Debugf("%v REQ(in) for internal file: %s: %q / %q o=%d s=%d", m, deviceID, folder, name, offset, size)
		return nil, protocol.ErrInvalid
	}

	if folderIgnores.Match(name).IsIgnored() {
		l.Debugf("%v REQ(in) for ignored file: %s: %q / %q o=%d s=%d", m, deviceID, folder, name, offset, size)
		return nil, protocol.ErrInvalid
	}

	folderFs := folderCfg.Filesystem()

	if err := osutil.TraversesSymlink(folderFs, filepath.Dir(name)); err != nil {
		l.Debugf("%v REQ(in) traversal check: %s - %s: %q / %q o=%d s=%d", m, err, deviceID, folder, name, offset, size)
		return nil, protocol.ErrNoSuchFile
	}

	// Restrict parallel requests by connection/device

	m.pmut.RLock()
	limiter := m.connRequestLimiters[deviceID]
	m.pmut.RUnlock()

	// The requestResponse releases the bytes to the buffer pool and the
	// limiters when its Close method is called.
	res := newLimitedRequestResponse(int(size), limiter, m.globalRequestLimiter)

	defer func() {
		// Close it ourselves if it isn't returned due to an error
		if err != nil {
			res.Close()
		}
	}()

	// Only check temp files if the flag is set, and if we are set to advertise
	// the temp indexes.
	if fromTemporary && !folderCfg.DisableTempIndexes {
		tempFn := fs.TempName(name)

		if info, err := folderFs.Lstat(tempFn); err != nil || !info.IsRegular() {
			// Reject reads for anything that doesn't exist or is something
			// other than a regular file.
			l.Debugf("%v REQ(in) failed stating temp file (%v): %s: %q / %q o=%d s=%d", m, err, deviceID, folder, name, offset, size)
			return nil, protocol.ErrNoSuchFile
		}
		err := readOffsetIntoBuf(folderFs, tempFn, offset, res.data)
		if err == nil && scanner.Validate(res.data, hash, weakHash) {
			return res, nil
		}
		// Fall through to reading from a non-temp file, just incase the temp
		// file has finished downloading.
	}

	if info, err := folderFs.Lstat(name); err != nil || !info.IsRegular() {
		// Reject reads for anything that doesn't exist or is something
		// other than a regular file.
		l.Debugf("%v REQ(in) failed stating file (%v): %s: %q / %q o=%d s=%d", m, err, deviceID, folder, name, offset, size)
		return nil, protocol.ErrNoSuchFile
	}

	if err := readOffsetIntoBuf(folderFs, name, offset, res.data); fs.IsNotExist(err) {
		l.Debugf("%v REQ(in) file doesn't exist: %s: %q / %q o=%d s=%d", m, deviceID, folder, name, offset, size)
		return nil, protocol.ErrNoSuchFile
	} else if err == io.EOF && len(hash) == 0 {
		// Read beyond end of file when we can't verify the hash -- this is
		// a padded read for an encrypted file. It's fine.
	} else if err != nil {
		l.Debugf("%v REQ(in) failed reading file (%v): %s: %q / %q o=%d s=%d", m, err, deviceID, folder, name, offset, size)
		return nil, protocol.ErrGeneric
	}

	if len(hash) > 0 && !scanner.Validate(res.data, hash, weakHash) {
		m.recheckFile(deviceID, folder, name, offset, hash, weakHash)
		l.Debugf("%v REQ(in) failed validating data: %s: %q / %q o=%d s=%d", m, deviceID, folder, name, offset, size)
		return nil, protocol.ErrNoSuchFile
	}

	return res, nil
}

// newLimitedRequestResponse takes size bytes from the limiters in order,
// skipping nil limiters, then returns a requestResponse of the given size.
// When the requestResponse is closed the limiters are given back the bytes,
// in reverse order.
func newLimitedRequestResponse(size int, limiters ...*byteSemaphore) *requestResponse {
	for _, limiter := range limiters {
		if limiter != nil {
			limiter.take(size)
		}
	}

	res := newRequestResponse(size)

	go func() {
		res.Wait()
		for i := range limiters {
			limiter := limiters[len(limiters)-1-i]
			if limiter != nil {
				limiter.give(size)
			}
		}
	}()

	return res
}

func (m *model) recheckFile(deviceID protocol.DeviceID, folder, name string, offset int64, hash []byte, weakHash uint32) {
	cf, ok := m.CurrentFolderFile(folder, name)
	if !ok {
		l.Debugf("%v recheckFile: %s: %q / %q: no current file", m, deviceID, folder, name)
		return
	}

	if cf.IsDeleted() || cf.IsInvalid() || cf.IsSymlink() || cf.IsDirectory() {
		l.Debugf("%v recheckFile: %s: %q / %q: not a regular file", m, deviceID, folder, name)
		return
	}

	blockIndex := int(offset / int64(cf.BlockSize()))
	if blockIndex >= len(cf.Blocks) {
		l.Debugf("%v recheckFile: %s: %q / %q i=%d: block index too far", m, deviceID, folder, name, blockIndex)
		return
	}

	block := cf.Blocks[blockIndex]

	// Seems to want a different version of the file, whatever.
	if !bytes.Equal(block.Hash, hash) {
		l.Debugf("%v recheckFile: %s: %q / %q i=%d: hash mismatch %x != %x", m, deviceID, folder, name, blockIndex, block.Hash, hash)
		return
	}
	if weakHash != 0 && block.WeakHash != weakHash {
		l.Debugf("%v recheckFile: %s: %q / %q i=%d: weak hash mismatch %v != %v", m, deviceID, folder, name, blockIndex, block.WeakHash, weakHash)
		return
	}

	// The hashes provided part of the request match what we expect to find according
	// to what we have in the database, yet the content we've read off the filesystem doesn't
	// Something is fishy, invalidate the file and rescan it.
	// The file will temporarily become invalid, which is ok as the content is messed up.
	m.fmut.RLock()
	runner, ok := m.folderRunners[folder]
	m.fmut.RUnlock()
	if !ok {
		l.Debugf("%v recheckFile: %s: %q / %q: Folder stopped before rescan could be scheduled", m, deviceID, folder, name)
		return
	}

	runner.ScheduleForceRescan(name)

	l.Debugf("%v recheckFile: %s: %q / %q", m, deviceID, folder, name)
}

func (m *model) CurrentFolderFile(folder string, file string) (protocol.FileInfo, bool) {
	m.fmut.RLock()
	fs, ok := m.folderFiles[folder]
	m.fmut.RUnlock()
	if !ok {
		return protocol.FileInfo{}, false
	}
	snap := fs.Snapshot()
	defer snap.Release()
	return snap.Get(protocol.LocalDeviceID, file)
}

func (m *model) CurrentGlobalFile(folder string, file string) (protocol.FileInfo, bool) {
	m.fmut.RLock()
	fs, ok := m.folderFiles[folder]
	m.fmut.RUnlock()
	if !ok {
		return protocol.FileInfo{}, false
	}
	snap := fs.Snapshot()
	defer snap.Release()
	return snap.GetGlobal(file)
}

// Connection returns the current connection for device, and a boolean whether a connection was found.
func (m *model) Connection(deviceID protocol.DeviceID) (connections.Connection, bool) {
	m.pmut.RLock()
	cn, ok := m.conn[deviceID]
	m.pmut.RUnlock()
	if ok {
		m.deviceWasSeen(deviceID)
	}
	return cn, ok
}

func (m *model) GetIgnores(folder string) ([]string, []string, error) {
	m.fmut.RLock()
	cfg, cfgOk := m.folderCfgs[folder]
	ignores, ignoresOk := m.folderIgnores[folder]
	m.fmut.RUnlock()

	if !cfgOk {
		cfg, cfgOk = m.cfg.Folders()[folder]
		if !cfgOk {
			return nil, nil, fmt.Errorf("folder %s does not exist", folder)
		}
	}

	// On creation a new folder with ignore patterns validly has no marker yet.
	if err := cfg.CheckPath(); err != nil && err != config.ErrMarkerMissing {
		return nil, nil, err
	}

	if !ignoresOk {
		ignores = ignore.New(fs.NewFilesystem(cfg.FilesystemType, cfg.Path))
	}

	err := ignores.Load(".stignore")
	if fs.IsNotExist(err) {
		// Having no ignores is not an error.
		return nil, nil, nil
	}

	// Return lines and patterns, which may have some meaning even when err
	// != nil, depending on the specific error.
	return ignores.Lines(), ignores.Patterns(), err
}

func (m *model) SetIgnores(folder string, content []string) error {
	cfg, ok := m.cfg.Folders()[folder]
	if !ok {
		return fmt.Errorf("folder %s does not exist", cfg.Description())
	}

	err := cfg.CheckPath()
	if err == config.ErrPathMissing {
		if err = cfg.CreateRoot(); err != nil {
			return errors.Wrap(err, "failed to create folder root")
		}
		err = cfg.CheckPath()
	}
	if err != nil && err != config.ErrMarkerMissing {
		return err
	}

	if err := ignore.WriteIgnores(cfg.Filesystem(), ".stignore", content); err != nil {
		l.Warnln("Saving .stignore:", err)
		return err
	}

	m.fmut.RLock()
	runner, ok := m.folderRunners[folder]
	m.fmut.RUnlock()
	if ok {
		return runner.Scan(nil)
	}
	return nil
}

// OnHello is called when an device connects to us.
// This allows us to extract some information from the Hello message
// and add it to a list of known devices ahead of any checks.
func (m *model) OnHello(remoteID protocol.DeviceID, addr net.Addr, hello protocol.HelloResult) error {
	if m.cfg.IgnoredDevice(remoteID) {
		return errDeviceIgnored
	}

	cfg, ok := m.cfg.Device(remoteID)
	if !ok {
		m.cfg.AddOrUpdatePendingDevice(remoteID, hello.DeviceName, addr.String())
		_ = m.cfg.Save() // best effort
		m.evLogger.Log(events.DeviceRejected, map[string]string{
			"name":    hello.DeviceName,
			"device":  remoteID.String(),
			"address": addr.String(),
		})
		return errDeviceUnknown
	}

	if cfg.Paused {
		return errDevicePaused
	}

	if len(cfg.AllowedNetworks) > 0 {
		if !connections.IsAllowedNetwork(addr.String(), cfg.AllowedNetworks) {
			return errNetworkNotAllowed
		}
	}

	return nil
}

// GetHello is called when we are about to connect to some remote device.
func (m *model) GetHello(id protocol.DeviceID) protocol.HelloIntf {
	name := ""
	if _, ok := m.cfg.Device(id); ok {
		name = m.cfg.MyName()
	}
	return &protocol.Hello{
		DeviceName:    name,
		ClientName:    m.clientName,
		ClientVersion: m.clientVersion,
	}
}

// AddConnection adds a new peer connection to the model. An initial index will
// be sent to the connected peer, thereafter index updates whenever the local
// folder changes.
func (m *model) AddConnection(conn connections.Connection, hello protocol.HelloResult) {
	deviceID := conn.ID()
	device, ok := m.cfg.Device(deviceID)
	if !ok {
		l.Infoln("Trying to add connection to unknown device")
		return
	}

	m.pmut.Lock()
	if oldConn, ok := m.conn[deviceID]; ok {
		l.Infoln("Replacing old connection", oldConn, "with", conn, "for", deviceID)
		// There is an existing connection to this device that we are
		// replacing. We must close the existing connection and wait for the
		// close to complete before adding the new connection. We do the
		// actual close without holding pmut as the connection will call
		// back into Closed() for the cleanup.
		closed := m.closed[deviceID]
		m.pmut.Unlock()
		oldConn.Close(errReplacingConnection)
		<-closed
		m.pmut.Lock()
	}

	m.conn[deviceID] = conn
	m.closed[deviceID] = make(chan struct{})
	m.deviceDownloads[deviceID] = newDeviceDownloadState()
	// 0: default, <0: no limiting
	switch {
	case device.MaxRequestKiB > 0:
		m.connRequestLimiters[deviceID] = newByteSemaphore(1024 * device.MaxRequestKiB)
	case device.MaxRequestKiB == 0:
		m.connRequestLimiters[deviceID] = newByteSemaphore(1024 * defaultPullerPendingKiB)
	}

	m.helloMessages[deviceID] = hello

	event := map[string]string{
		"id":            deviceID.String(),
		"deviceName":    hello.DeviceName,
		"clientName":    hello.ClientName,
		"clientVersion": hello.ClientVersion,
		"type":          conn.Type(),
	}

	addr := conn.RemoteAddr()
	if addr != nil {
		event["addr"] = addr.String()
	}

	m.evLogger.Log(events.DeviceConnected, event)

	l.Infof(`Device %s client is "%s %s" named "%s" at %s`, deviceID, hello.ClientName, hello.ClientVersion, hello.DeviceName, conn)

	conn.Start()
	m.pmut.Unlock()

	// Acquires fmut, so has to be done outside of pmut.
	cm := m.generateClusterConfig(deviceID)
	conn.ClusterConfig(cm)

	if (device.Name == "" || m.cfg.Options().OverwriteRemoteDevNames) && hello.DeviceName != "" {
		device.Name = hello.DeviceName
		m.cfg.SetDevice(device)
		m.cfg.Save()
	}

	m.deviceWasSeen(deviceID)
}

func (m *model) DownloadProgress(device protocol.DeviceID, folder string, updates []protocol.FileDownloadProgressUpdate) error {
	m.fmut.RLock()
	cfg, ok := m.folderCfgs[folder]
	m.fmut.RUnlock()

	if !ok || cfg.DisableTempIndexes || !cfg.SharedWith(device) {
		return nil
	}

	m.pmut.RLock()
	downloads := m.deviceDownloads[device]
	m.pmut.RUnlock()
	downloads.Update(folder, updates)
	state := downloads.GetBlockCounts(folder)

	m.evLogger.Log(events.RemoteDownloadProgress, map[string]interface{}{
		"device": device.String(),
		"folder": folder,
		"state":  state,
	})

	return nil
}

func (m *model) deviceWasSeen(deviceID protocol.DeviceID) {
	m.fmut.RLock()
	sr, ok := m.deviceStatRefs[deviceID]
	m.fmut.RUnlock()
	if ok {
		sr.WasSeen()
	}
}

type indexSender struct {
	suture.Service
	conn         protocol.Connection
	folder       string
	dev          string
	fset         *db.FileSet
	prevSequence int64
	evLogger     events.Logger
	connClosed   chan struct{}
}

func (s *indexSender) serve(ctx context.Context) {
	var err error

	l.Debugf("Starting indexSender for %s to %s at %s (slv=%d)", s.folder, s.dev, s.conn, s.prevSequence)
	defer l.Debugf("Exiting indexSender for %s to %s at %s: %v", s.folder, s.dev, s.conn, err)

	// We need to send one index, regardless of whether there is something to send or not
	err = s.sendIndexTo(ctx)

	// Subscribe to LocalIndexUpdated (we have new information to send) and
	// DeviceDisconnected (it might be us who disconnected, so we should
	// exit).
	sub := s.evLogger.Subscribe(events.LocalIndexUpdated | events.DeviceDisconnected)
	defer sub.Unsubscribe()

	evChan := sub.C()
	ticker := time.NewTicker(time.Minute)
	defer ticker.Stop()

	for err == nil {
		select {
		case <-ctx.Done():
			return
		case <-s.connClosed:
			return
		default:
		}

		// While we have sent a sequence at least equal to the one
		// currently in the database, wait for the local index to update. The
		// local index may update for other folders than the one we are
		// sending for.
		if s.fset.Sequence(protocol.LocalDeviceID) <= s.prevSequence {
			select {
			case <-ctx.Done():
				return
			case <-s.connClosed:
				return
			case <-evChan:
			case <-ticker.C:
			}

			continue
		}

		err = s.sendIndexTo(ctx)

		// Wait a short amount of time before entering the next loop. If there
		// are continuous changes happening to the local index, this gives us
		// time to batch them up a little.
		time.Sleep(250 * time.Millisecond)
	}
}

// Complete implements the suture.IsCompletable interface. When Serve terminates
// before Stop is called, the supervisor will check for this method and if it
// returns true removes the service instead of restarting it. Here it always
// returns true, as indexSender only terminates when a connection is
// closed/has failed, in which case retrying doesn't help.
func (s *indexSender) Complete() bool { return true }

// sendIndexTo sends file infos with a sequence number higher than prevSequence and
// returns the highest sent sequence number.
func (s *indexSender) sendIndexTo(ctx context.Context) error {
	initial := s.prevSequence == 0
	batch := newFileInfoBatch(nil)
	batch.flushFn = func(fs []protocol.FileInfo) error {
		l.Debugf("%v: Sending %d files (<%d bytes)", s, len(batch.infos), batch.size)
		if initial {
			initial = false
			return s.conn.Index(ctx, s.folder, fs)
		}
		return s.conn.IndexUpdate(ctx, s.folder, fs)
	}

	var err error
	var f protocol.FileInfo
	snap := s.fset.Snapshot()
	defer snap.Release()
	previousWasDelete := false
	snap.WithHaveSequence(s.prevSequence+1, func(fi protocol.FileIntf) bool {
		// This is to make sure that renames (which is an add followed by a delete) land in the same batch.
		// Even if the batch is full, we allow a last delete to slip in, we do this by making sure that
		// the batch ends with a non-delete, or that the last item in the batch is already a delete
		if batch.full() && (!fi.IsDeleted() || previousWasDelete) {
			if err = batch.flush(); err != nil {
				return false
			}
		}

		if shouldDebug() {
			if fi.SequenceNo() < s.prevSequence+1 {
				panic(fmt.Sprintln("sequence lower than requested, got:", fi.SequenceNo(), ", asked to start at:", s.prevSequence+1))
			}
		}

		if f.Sequence > 0 && fi.SequenceNo() <= f.Sequence {
			l.Warnln("Non-increasing sequence detected: Checking and repairing the db...")
			// Abort this round of index sending - the next one will pick
			// up from the last successful one with the repeaired db.
			defer func() {
				if fixed, dbErr := s.fset.RepairSequence(); dbErr != nil {
					l.Warnln("Failed repairing sequence entries:", dbErr)
					panic("Failed repairing sequence entries")
				} else {
					l.Infof("Repaired %v sequence entries in database", fixed)
				}
			}()
			return false
		}

		f = fi.(protocol.FileInfo)

		// Mark the file as invalid if any of the local bad stuff flags are set.
		f.RawInvalid = f.IsInvalid()
		// If the file is marked LocalReceive (i.e., changed locally on a
		// receive only folder) we do not want it to ever become the
		// globally best version, invalid or not.
		if f.IsReceiveOnlyChanged() {
			f.Version = protocol.Vector{}
		}

		// never sent externally
		f.LocalFlags = 0
		f.VersionHash = nil

		previousWasDelete = f.IsDeleted()

		batch.append(f)
		return true
	})
	if err != nil {
		return err
	}

	err = batch.flush()

	// True if there was nothing to be sent
	if f.Sequence == 0 {
		return err
	}

	s.prevSequence = f.Sequence
	return err
}

func (s *indexSender) String() string {
	return fmt.Sprintf("indexSender@%p for %s to %s at %s", s, s.folder, s.dev, s.conn)
}

func (m *model) requestGlobal(ctx context.Context, deviceID protocol.DeviceID, folder, name string, blockNo int, offset int64, size int, hash []byte, weakHash uint32, fromTemporary bool) ([]byte, error) {
	m.pmut.RLock()
	nc, ok := m.conn[deviceID]
	m.pmut.RUnlock()

	if !ok {
		return nil, fmt.Errorf("requestGlobal: no such device: %s", deviceID)
	}

	l.Debugf("%v REQ(out): %s: %q / %q b=%d o=%d s=%d h=%x wh=%x ft=%t", m, deviceID, folder, name, blockNo, offset, size, hash, weakHash, fromTemporary)

	return nc.Request(ctx, folder, name, blockNo, offset, size, hash, weakHash, fromTemporary)
}

func (m *model) ScanFolders() map[string]error {
	m.fmut.RLock()
	folders := make([]string, 0, len(m.folderCfgs))
	for folder := range m.folderCfgs {
		folders = append(folders, folder)
	}
	m.fmut.RUnlock()

	errors := make(map[string]error, len(m.folderCfgs))
	errorsMut := sync.NewMutex()

	wg := sync.NewWaitGroup()
	wg.Add(len(folders))
	for _, folder := range folders {
		folder := folder
		go func() {
			err := m.ScanFolder(folder)
			if err != nil {
				errorsMut.Lock()
				errors[folder] = err
				errorsMut.Unlock()
			}
			wg.Done()
		}()
	}
	wg.Wait()
	return errors
}

func (m *model) ScanFolder(folder string) error {
	return m.ScanFolderSubdirs(folder, nil)
}

func (m *model) ScanFolderSubdirs(folder string, subs []string) error {
	m.fmut.RLock()
	err := m.checkFolderRunningLocked(folder)
	runner := m.folderRunners[folder]
	m.fmut.RUnlock()

	if err != nil {
		return err
	}

	return runner.Scan(subs)
}

func (m *model) DelayScan(folder string, next time.Duration) {
	m.fmut.RLock()
	runner, ok := m.folderRunners[folder]
	m.fmut.RUnlock()
	if !ok {
		return
	}
	runner.DelayScan(next)
}

// numHashers returns the number of hasher routines to use for a given folder,
// taking into account configuration and available CPU cores.
func (m *model) numHashers(folder string) int {
	m.fmut.RLock()
	folderCfg := m.folderCfgs[folder]
	numFolders := len(m.folderCfgs)
	m.fmut.RUnlock()

	if folderCfg.Hashers > 0 {
		// Specific value set in the config, use that.
		return folderCfg.Hashers
	}

	if runtime.GOOS == "windows" || runtime.GOOS == "darwin" {
		// Interactive operating systems; don't load the system too heavily by
		// default.
		return 1
	}

	// For other operating systems and architectures, lets try to get some
	// work done... Divide the available CPU cores among the configured
	// folders.
	if perFolder := runtime.GOMAXPROCS(-1) / numFolders; perFolder > 0 {
		return perFolder
	}

	return 1
}

// generateClusterConfig returns a ClusterConfigMessage that is correct for
// the given peer device
func (m *model) generateClusterConfig(device protocol.DeviceID) protocol.ClusterConfig {
	var message protocol.ClusterConfig

	m.fmut.RLock()
	defer m.fmut.RUnlock()

	for _, folderCfg := range m.cfg.FolderList() {
		if !folderCfg.SharedWith(device) {
			continue
		}

		var encToken []byte
		var hasEncToken bool
		if folderCfg.Type == config.FolderTypeReceiveEncrypted {
			if encToken, hasEncToken = m.folderEncPwTokens[folderCfg.ID]; !hasEncToken {
				// We haven't gotten a token for us yet and without
				// one the other side can't validate us - pretend
				// we don't have the folder yet.
				continue
			}
		}

		protocolFolder := protocol.Folder{
			ID:                 folderCfg.ID,
			Label:              folderCfg.Label,
			ReadOnly:           folderCfg.Type == config.FolderTypeSendOnly,
			IgnorePermissions:  folderCfg.IgnorePerms,
			IgnoreDelete:       folderCfg.IgnoreDelete,
			DisableTempIndexes: folderCfg.DisableTempIndexes,
			Paused:             folderCfg.Paused,
		}

		var fs *db.FileSet
		if !folderCfg.Paused {
			fs = m.folderFiles[folderCfg.ID]
		}

		for _, device := range folderCfg.Devices {
			deviceCfg, _ := m.cfg.Device(device.DeviceID)

			protocolDevice := protocol.Device{
				ID:          deviceCfg.DeviceID,
				Name:        deviceCfg.Name,
				Addresses:   deviceCfg.Addresses,
				Compression: deviceCfg.Compression,
				CertName:    deviceCfg.CertName,
				Introducer:  deviceCfg.Introducer,
			}

			if deviceCfg.DeviceID == m.id && hasEncToken {
				protocolDevice.EncPwToken = encToken
			} else if device.EncryptionPassword != "" {
				protocolDevice.EncPwToken = protocol.PasswordToken(folderCfg.ID, device.EncryptionPassword)
			}

			if fs != nil {
				if deviceCfg.DeviceID == m.id {
					protocolDevice.IndexID = fs.IndexID(protocol.LocalDeviceID)
					protocolDevice.MaxSequence = fs.Sequence(protocol.LocalDeviceID)
				} else {
					protocolDevice.IndexID = fs.IndexID(deviceCfg.DeviceID)
					protocolDevice.MaxSequence = fs.Sequence(deviceCfg.DeviceID)
				}
			}

			protocolFolder.Devices = append(protocolFolder.Devices, protocolDevice)
		}

		message.Folders = append(message.Folders, protocolFolder)
	}

	return message
}

func (m *model) State(folder string) (string, time.Time, error) {
	m.fmut.RLock()
	runner, ok := m.folderRunners[folder]
	m.fmut.RUnlock()
	if !ok {
		// The returned error should be an actual folder error, so returning
		// errors.New("does not exist") or similar here would be
		// inappropriate.
		return "", time.Time{}, nil
	}
	state, changed, err := runner.getState()
	return state.String(), changed, err
}

func (m *model) FolderErrors(folder string) ([]FileError, error) {
	m.fmut.RLock()
	err := m.checkFolderRunningLocked(folder)
	runner := m.folderRunners[folder]
	m.fmut.RUnlock()
	if err != nil {
		return nil, err
	}
	return runner.Errors(), nil
}

func (m *model) WatchError(folder string) error {
	m.fmut.RLock()
	err := m.checkFolderRunningLocked(folder)
	runner := m.folderRunners[folder]
	m.fmut.RUnlock()
	if err != nil {
		return nil // If the folder isn't running, there's no error to report.
	}
	return runner.WatchError()
}

func (m *model) Override(folder string) {
	// Grab the runner and the file set.

	m.fmut.RLock()
	runner, ok := m.folderRunners[folder]
	m.fmut.RUnlock()
	if !ok {
		return
	}

	// Run the override, taking updates as if they came from scanning.

	runner.Override()
}

func (m *model) Revert(folder string) {
	// Grab the runner and the file set.

	m.fmut.RLock()
	runner, ok := m.folderRunners[folder]
	m.fmut.RUnlock()
	if !ok {
		return
	}

	// Run the revert, taking updates as if they came from scanning.

	runner.Revert()
}

func (m *model) GlobalDirectoryTree(folder, prefix string, levels int, dirsonly bool) map[string]interface{} {
	m.fmut.RLock()
	files, ok := m.folderFiles[folder]
	m.fmut.RUnlock()
	if !ok {
		return nil
	}

	output := make(map[string]interface{})
	sep := string(filepath.Separator)
	prefix = osutil.NativeFilename(prefix)

	if prefix != "" && !strings.HasSuffix(prefix, sep) {
		prefix = prefix + sep
	}

	snap := files.Snapshot()
	defer snap.Release()
	snap.WithPrefixedGlobalTruncated(prefix, func(fi protocol.FileIntf) bool {
		f := fi.(db.FileInfoTruncated)

		// Don't include the prefix itself.
		if f.IsInvalid() || f.IsDeleted() || strings.HasPrefix(prefix, f.Name) {
			return true
		}

		f.Name = strings.Replace(f.Name, prefix, "", 1)

		var dir, base string
		if f.IsDirectory() && !f.IsSymlink() {
			dir = f.Name
		} else {
			dir = filepath.Dir(f.Name)
			base = filepath.Base(f.Name)
		}

		if levels > -1 && strings.Count(f.Name, sep) > levels {
			return true
		}

		last := output
		if dir != "." {
			for _, path := range strings.Split(dir, sep) {
				directory, ok := last[path]
				if !ok {
					newdir := make(map[string]interface{})
					last[path] = newdir
					last = newdir
				} else {
					last = directory.(map[string]interface{})
				}
			}
		}

		if !dirsonly && base != "" {
			last[base] = []interface{}{
				f.ModTime(), f.FileSize(),
			}
		}

		return true
	})

	return output
}

func (m *model) GetFolderVersions(folder string) (map[string][]versioner.FileVersion, error) {
	m.fmut.RLock()
	err := m.checkFolderRunningLocked(folder)
	ver := m.folderVersioners[folder]
	m.fmut.RUnlock()
	if err != nil {
		return nil, err
	}
	if ver == nil {
		return nil, errNoVersioner
	}

	return ver.GetVersions()
}

func (m *model) RestoreFolderVersions(folder string, versions map[string]time.Time) (map[string]string, error) {
	m.fmut.RLock()
	err := m.checkFolderRunningLocked(folder)
	fcfg := m.folderCfgs[folder]
	ver := m.folderVersioners[folder]
	m.fmut.RUnlock()
	if err != nil {
		return nil, err
	}
	if ver == nil {
		return nil, errNoVersioner
	}

	restoreErrors := make(map[string]string)

	for file, version := range versions {
		if err := ver.Restore(file, version); err != nil {
			restoreErrors[file] = err.Error()
		}
	}

	// Trigger scan
	if !fcfg.FSWatcherEnabled {
		go func() { _ = m.ScanFolder(folder) }()
	}

	return restoreErrors, nil
}

func (m *model) Availability(folder string, file protocol.FileInfo, block protocol.BlockInfo) []Availability {
	// The slightly unusual locking sequence here is because we need to hold
	// pmut for the duration (as the value returned from foldersFiles can
	// get heavily modified on Close()), but also must acquire fmut before
	// pmut. (The locks can be *released* in any order.)
	m.fmut.RLock()
	m.pmut.RLock()
	defer m.pmut.RUnlock()

	fs, ok := m.folderFiles[folder]
	cfg := m.folderCfgs[folder]
	m.fmut.RUnlock()

	if !ok {
		return nil
	}

	var availabilities []Availability
	snap := fs.Snapshot()
	defer snap.Release()
next:
	for _, device := range snap.Availability(file.Name) {
		for _, pausedFolder := range m.remotePausedFolders[device] {
			if pausedFolder == folder {
				continue next
			}
		}
		_, ok := m.conn[device]
		if ok {
			availabilities = append(availabilities, Availability{ID: device, FromTemporary: false})
		}
	}

	for _, device := range cfg.Devices {
		if m.deviceDownloads[device.DeviceID].Has(folder, file.Name, file.Version, int32(block.Offset/int64(file.BlockSize()))) {
			availabilities = append(availabilities, Availability{ID: device.DeviceID, FromTemporary: true})
		}
	}

	return availabilities
}

// BringToFront bumps the given files priority in the job queue.
func (m *model) BringToFront(folder, file string) {
	m.fmut.RLock()
	runner, ok := m.folderRunners[folder]
	m.fmut.RUnlock()

	if ok {
		runner.BringToFront(file)
	}
}

func (m *model) ResetFolder(folder string) {
	l.Infof("Cleaning data for folder %q", folder)
	db.DropFolder(m.db, folder)
}

func (m *model) String() string {
	return fmt.Sprintf("model@%p", m)
}

func (m *model) VerifyConfiguration(from, to config.Configuration) error {
	return nil
}

func (m *model) CommitConfiguration(from, to config.Configuration) bool {
	// TODO: This should not use reflect, and should take more care to try to handle stuff without restart.

	// Go through the folder configs and figure out if we need to restart or not.

	fromFolders := mapFolders(from.Folders)
	toFolders := mapFolders(to.Folders)
	for folderID, cfg := range toFolders {
		if _, ok := fromFolders[folderID]; !ok {
			// A folder was added.
			if cfg.Paused {
				l.Infoln("Paused folder", cfg.Description())
			} else {
				l.Infoln("Adding folder", cfg.Description())
				m.newFolder(cfg)
			}
		}
	}

	for folderID, fromCfg := range fromFolders {
		toCfg, ok := toFolders[folderID]
		if !ok {
			// The folder was removed.
			m.removeFolder(fromCfg)
			continue
		}

		if fromCfg.Paused && toCfg.Paused {
			continue
		}

		// This folder exists on both sides. Settings might have changed.
		// Check if anything differs that requires a restart.
		if !reflect.DeepEqual(fromCfg.RequiresRestartOnly(), toCfg.RequiresRestartOnly()) {
			m.restartFolder(fromCfg, toCfg)
		}

		// Emit the folder pause/resume event
		if fromCfg.Paused != toCfg.Paused {
			eventType := events.FolderResumed
			if toCfg.Paused {
				eventType = events.FolderPaused
			}
			m.evLogger.Log(eventType, map[string]string{"id": toCfg.ID, "label": toCfg.Label})
		}
	}

	// Removing a device. We actually don't need to do anything.
	// Because folder config has changed (since the device lists do not match)
	// Folders for that had device got "restarted", which involves killing
	// connections to all devices that we were sharing the folder with.
	// At some point model.Close() will get called for that device which will
	// clean residue device state that is not part of any folder.

	// Pausing a device, unpausing is handled by the connection service.
	fromDevices := from.DeviceMap()
	toDevices := to.DeviceMap()
	for deviceID, toCfg := range toDevices {
		fromCfg, ok := fromDevices[deviceID]
		if !ok {
			sr := stats.NewDeviceStatisticsReference(m.db, deviceID.String())
			m.fmut.Lock()
			m.deviceStatRefs[deviceID] = sr
			m.fmut.Unlock()
			continue
		}
		delete(fromDevices, deviceID)
		if fromCfg.Paused == toCfg.Paused {
			continue
		}

		// Ignored folder was removed, reconnect to retrigger the prompt.
		if len(fromCfg.IgnoredFolders) > len(toCfg.IgnoredFolders) {
			m.closeConn(deviceID, errIgnoredFolderRemoved)
		}

		if toCfg.Paused {
			l.Infoln("Pausing", deviceID)
			m.closeConn(deviceID, errDevicePaused)
			m.evLogger.Log(events.DevicePaused, map[string]string{"device": deviceID.String()})
		} else {
			m.evLogger.Log(events.DeviceResumed, map[string]string{"device": deviceID.String()})
		}
	}
	removedDevices := make([]protocol.DeviceID, 0, len(fromDevices))
	m.fmut.Lock()
	for deviceID := range fromDevices {
		delete(m.deviceStatRefs, deviceID)
		removedDevices = append(removedDevices, deviceID)
	}
	m.fmut.Unlock()
	m.closeConns(removedDevices, errDeviceRemoved)

	m.globalRequestLimiter.setCapacity(1024 * to.Options.MaxConcurrentIncomingRequestKiB())
	m.folderIOLimiter.setCapacity(to.Options.MaxFolderConcurrency())

	// Some options don't require restart as those components handle it fine
	// by themselves. Compare the options structs containing only the
	// attributes that require restart and act apprioriately.
	if !reflect.DeepEqual(from.Options.RequiresRestartOnly(), to.Options.RequiresRestartOnly()) {
		l.Debugln(m, "requires restart, options differ")
		return false
	}

	return true
}

// checkFolderRunningLocked returns nil if the folder is up and running and a
// descriptive error if not.
// Need to hold (read) lock on m.fmut when calling this.
func (m *model) checkFolderRunningLocked(folder string) error {
	_, ok := m.folderRunners[folder]
	if ok {
		return nil
	}

	if cfg, ok := m.cfg.Folder(folder); !ok {
		return errFolderMissing
	} else if cfg.Paused {
		return ErrFolderPaused
	}

	return errFolderNotRunning
}

// mapFolders returns a map of folder ID to folder configuration for the given
// slice of folder configurations.
func mapFolders(folders []config.FolderConfiguration) map[string]config.FolderConfiguration {
	m := make(map[string]config.FolderConfiguration, len(folders))
	for _, cfg := range folders {
		m[cfg.ID] = cfg
	}
	return m
}

// mapDevices returns a map of device ID to nothing for the given slice of
// device IDs.
func mapDevices(devices []protocol.DeviceID) map[protocol.DeviceID]struct{} {
	m := make(map[protocol.DeviceID]struct{}, len(devices))
	for _, dev := range devices {
		m[dev] = struct{}{}
	}
	return m
}

func readOffsetIntoBuf(fs fs.Filesystem, file string, offset int64, buf []byte) error {
	fd, err := fs.Open(file)
	if err != nil {
		l.Debugln("readOffsetIntoBuf.Open", file, err)
		return err
	}

	defer fd.Close()
	_, err = fd.ReadAt(buf, offset)
	if err != nil {
		l.Debugln("readOffsetIntoBuf.ReadAt", file, err)
	}
	return err
}

// makeForgetUpdate takes an index update and constructs a download progress update
// causing to forget any progress for files which we've just been sent.
func makeForgetUpdate(files []protocol.FileInfo) []protocol.FileDownloadProgressUpdate {
	updates := make([]protocol.FileDownloadProgressUpdate, 0, len(files))
	for _, file := range files {
		if file.IsSymlink() || file.IsDirectory() || file.IsDeleted() {
			continue
		}
		updates = append(updates, protocol.FileDownloadProgressUpdate{
			Name:       file.Name,
			Version:    file.Version,
			UpdateType: protocol.UpdateTypeForget,
		})
	}
	return updates
}

// folderDeviceSet is a set of (folder, deviceID) pairs
type folderDeviceSet map[string]map[protocol.DeviceID]struct{}

// set adds the (dev, folder) pair to the set
func (s folderDeviceSet) set(dev protocol.DeviceID, folder string) {
	devs, ok := s[folder]
	if !ok {
		devs = make(map[protocol.DeviceID]struct{})
		s[folder] = devs
	}
	devs[dev] = struct{}{}
}

// has returns true if the (dev, folder) pair is in the set
func (s folderDeviceSet) has(dev protocol.DeviceID, folder string) bool {
	_, ok := s[folder][dev]
	return ok
}

// hasDevice returns true if the device is set on any folder
func (s folderDeviceSet) hasDevice(dev protocol.DeviceID) bool {
	for _, devices := range s {
		if _, ok := devices[dev]; ok {
			return true
		}
	}
	return false
}

type fileInfoBatch struct {
	infos   []protocol.FileInfo
	size    int
	flushFn func([]protocol.FileInfo) error
}

func newFileInfoBatch(fn func([]protocol.FileInfo) error) *fileInfoBatch {
	return &fileInfoBatch{
		infos:   make([]protocol.FileInfo, 0, maxBatchSizeFiles),
		flushFn: fn,
	}
}

func (b *fileInfoBatch) append(f protocol.FileInfo) {
	b.infos = append(b.infos, f)
	b.size += f.ProtoSize()
}

func (b *fileInfoBatch) full() bool {
	return len(b.infos) >= maxBatchSizeFiles || b.size >= maxBatchSizeBytes
}

func (b *fileInfoBatch) flushIfFull() error {
	if b.full() {
		return b.flush()
	}
	return nil
}

func (b *fileInfoBatch) flush() error {
	if len(b.infos) == 0 {
		return nil
	}
	if err := b.flushFn(b.infos); err != nil {
		return err
	}
	b.reset()
	return nil
}

func (b *fileInfoBatch) reset() {
	b.infos = b.infos[:0]
	b.size = 0
}

// syncMutexMap is a type safe wrapper for a sync.Map that holds mutexes
type syncMutexMap struct {
	inner stdsync.Map
}

func (m *syncMutexMap) Get(key string) sync.Mutex {
	v, _ := m.inner.LoadOrStore(key, sync.NewMutex())
	return v.(sync.Mutex)
}

// sanitizePath takes a string that might contain all kinds of special
// characters and makes a valid, similar, path name out of it.
//
// Spans of invalid characters, whitespace and/or non-UTF-8 sequences are
// replaced by a single space. The result is always UTF-8 and contains only
// printable characters, as determined by unicode.IsPrint.
//
// Invalid characters are non-printing runes, things not allowed in file names
// in Windows, and common shell metacharacters. Even if asterisks and pipes
// and stuff are allowed on Unixes in general they might not be allowed by
// the filesystem and may surprise the user and cause shell oddness. This
// function is intended for file names we generate on behalf of the user,
// and surprising them with odd shell characters in file names is unkind.
//
// We include whitespace in the invalid characters so that multiple
// whitespace is collapsed to a single space. Additionally, whitespace at
// either end is removed.
func sanitizePath(path string) string {
	var b strings.Builder

	prev := ' '
	for _, c := range path {
		if !unicode.IsPrint(c) || c == unicode.ReplacementChar ||
			strings.ContainsRune(`<>:"'/\|?*[]{};:!@$%&^#`, c) {
			c = ' '
		}

		if !(c == ' ' && prev == ' ') {
			b.WriteRune(c)
		}
		prev = c
	}

	return strings.TrimSpace(b.String())
}

func encTokenPath(cfg config.FolderConfiguration) string {
	return filepath.Join(cfg.MarkerName, "syncthing-enc_pw_token")
}

type storedEncToken struct {
	folderID string
	token    []byte
}

func readEncToken(cfg config.FolderConfiguration) ([]byte, error) {
	fd, err := cfg.Filesystem().Open(encTokenPath(cfg))
	if err != nil {
		return nil, err
	}
	defer fd.Close()
	var stored storedEncToken
	if err := json.NewDecoder(fd).Decode(&stored); err != nil {
		return nil, err
	}
	return stored.token, nil
}

func writeEncToken(token []byte, cfg config.FolderConfiguration) error {
	tokenName := encTokenPath(cfg)
	fd, err := cfg.Filesystem().OpenFile(tokenName, fs.OptReadWrite|fs.OptCreate, 0666)
	if err != nil {
		return err
	}
	defer fd.Close()
	return json.NewEncoder(fd).Encode(storedEncToken{
		folderID: cfg.ID,
		token:    token,
	})
}<|MERGE_RESOLUTION|>--- conflicted
+++ resolved
@@ -134,19 +134,6 @@
 	folderIOLimiter *byteSemaphore
 
 	// fields protected by fmut
-<<<<<<< HEAD
-	fmut               sync.RWMutex
-	folderCfgs         map[string]config.FolderConfiguration                  // folder -> cfg
-	folderFiles        map[string]*db.FileSet                                 // folder -> files
-	deviceStatRefs     map[protocol.DeviceID]*stats.DeviceStatisticsReference // deviceID -> statsRef
-	folderIgnores      map[string]*ignore.Matcher                             // folder -> matcher object
-	folderRunners      map[string]service                                     // folder -> puller or scanner
-	folderRunnerTokens map[string][]suture.ServiceToken                       // folder -> tokens for puller or scanner
-	folderRestartMuts  syncMutexMap                                           // folder -> restart mutex
-	folderVersioners   map[string]versioner.Versioner                         // folder -> versioner (may be nil)
-	folderEncPwTokens  map[string][]byte                                      // folder -> encryption token (may be missing, and only for encryption type folders)
-	folderEncFailures  map[string]map[protocol.DeviceID]error                 // folder -> device -> error regarding encryption consistency (may be missing)
-=======
 	fmut              sync.RWMutex
 	folderCfgs        map[string]config.FolderConfiguration                  // folder -> cfg
 	folderFiles       map[string]*db.FileSet                                 // folder -> files
@@ -156,7 +143,8 @@
 	folderRunnerToken map[string]suture.ServiceToken                         // folder -> token for folder runner
 	folderRestartMuts syncMutexMap                                           // folder -> restart mutex
 	folderVersioners  map[string]versioner.Versioner                         // folder -> versioner (may be nil)
->>>>>>> f2f1a282
+	folderEncPwTokens map[string][]byte                                      // folder -> encryption token (may be missing, and only for encryption type folders)
+	folderEncFailures map[string]map[protocol.DeviceID]error                 // folder -> device -> error regarding encryption consistency (may be missing)
 
 	// fields protected by pmut
 	pmut                sync.RWMutex
@@ -228,18 +216,6 @@
 		folderIOLimiter:      newByteSemaphore(cfg.Options().MaxFolderConcurrency()),
 
 		// fields protected by fmut
-<<<<<<< HEAD
-		fmut:               sync.NewRWMutex(),
-		folderCfgs:         make(map[string]config.FolderConfiguration),
-		folderFiles:        make(map[string]*db.FileSet),
-		deviceStatRefs:     make(map[protocol.DeviceID]*stats.DeviceStatisticsReference),
-		folderIgnores:      make(map[string]*ignore.Matcher),
-		folderRunners:      make(map[string]service),
-		folderRunnerTokens: make(map[string][]suture.ServiceToken),
-		folderVersioners:   make(map[string]versioner.Versioner),
-		folderEncPwTokens:  make(map[string][]byte),
-		folderEncFailures:  make(map[string]map[protocol.DeviceID]error),
-=======
 		fmut:              sync.NewRWMutex(),
 		folderCfgs:        make(map[string]config.FolderConfiguration),
 		folderFiles:       make(map[string]*db.FileSet),
@@ -248,7 +224,8 @@
 		folderRunners:     make(map[string]service),
 		folderRunnerToken: make(map[string]suture.ServiceToken),
 		folderVersioners:  make(map[string]versioner.Versioner),
->>>>>>> f2f1a282
+		folderEncPwTokens: make(map[string][]byte),
+		folderEncFailures: make(map[string]map[protocol.DeviceID]error),
 
 		// fields protected by pmut
 		pmut:                sync.NewRWMutex(),
